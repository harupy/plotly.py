"""
https://plot.ly/python/

Plotly's Python API allows users to programmatically access Plotly's
server resources.

This package is organized as follows:

Subpackages:

- plotly: all functionality that requires access to Plotly's servers

- graph_objs: objects for designing figures and visualizing data

- matplotlylib: tools to convert matplotlib figures

Modules:

- tools: some helpful tools that do not require access to Plotly's servers

- utils: functions that you probably won't need, but that subpackages use

- version: holds the current API version

- exceptions: defines our custom exception classes

"""

from __future__ import absolute_import
from _plotly_future_ import _future_flags

<<<<<<< HEAD
from plotly import (
    graph_objs,
    tools,
    utils,
    offline,
    colors,
    io
)
=======
from plotly import (plotly, dashboard_objs, graph_objs, grid_objs, tools,
                    utils, session, offline, colors, io)
from plotly.version import __version__
from _plotly_future_ import _future_flags
>>>>>>> 5f27aec8

from plotly.version import __version__
from ._version import get_versions
__version__ = get_versions()['version']
del get_versions

<<<<<<< HEAD

if ('extract_chart_studio' not in _future_flags
        and 'remove_deprecations' not in _future_flags):
    from plotly import (
        plotly,
        dashboard_objs,
        grid_objs,
        session)


# Set default template here to make sure import process is complete
if 'template_defaults' in _future_flags:
=======
# Set default template here to make sure import process is complete
if 'template_defaults' in _future_flags:
    # Set _default to skip validation
>>>>>>> 5f27aec8
    io.templates._default = 'plotly'<|MERGE_RESOLUTION|>--- conflicted
+++ resolved
@@ -29,7 +29,6 @@
 from __future__ import absolute_import
 from _plotly_future_ import _future_flags
 
-<<<<<<< HEAD
 from plotly import (
     graph_objs,
     tools,
@@ -38,19 +37,12 @@
     colors,
     io
 )
-=======
-from plotly import (plotly, dashboard_objs, graph_objs, grid_objs, tools,
-                    utils, session, offline, colors, io)
-from plotly.version import __version__
-from _plotly_future_ import _future_flags
->>>>>>> 5f27aec8
 
 from plotly.version import __version__
 from ._version import get_versions
 __version__ = get_versions()['version']
 del get_versions
 
-<<<<<<< HEAD
 
 if ('extract_chart_studio' not in _future_flags
         and 'remove_deprecations' not in _future_flags):
@@ -63,9 +55,5 @@
 
 # Set default template here to make sure import process is complete
 if 'template_defaults' in _future_flags:
-=======
-# Set default template here to make sure import process is complete
-if 'template_defaults' in _future_flags:
     # Set _default to skip validation
->>>>>>> 5f27aec8
     io.templates._default = 'plotly'