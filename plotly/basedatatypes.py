--- conflicted
+++ resolved
@@ -3178,12 +3178,8 @@
 
     def _send_prop_set(self, prop_path_str, val):
         # Frames are not supported by FrameWidget and updates are not propagated to parents
-<<<<<<< HEAD
-        pass
-=======
         pass
 
     def on_change(self, callback, *args):
         raise NotImplementedError(
-            'Change callbacks are not supported on Frames')
->>>>>>> 69d6b5c5
+            'Change callbacks are not supported on Frames')