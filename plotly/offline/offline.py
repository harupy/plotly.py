--- conflicted
+++ resolved
@@ -160,9 +160,8 @@
     __PLOTLY_OFFLINE_INITIALIZED = True
 
 
-<<<<<<< HEAD
-def _plot_html(figure_or_data, show_link, link_text, validate,
-               default_width, default_height, global_requirejs):
+def _plot_html(figure_or_data, config, validate, default_width,
+               default_height, global_requirejs):
     # force no validation if frames is in the call
     if 'frames' in figure_or_data:
         figure = tools.return_figure_from_figure_or_data(
@@ -172,12 +171,6 @@
         figure = tools.return_figure_from_figure_or_data(
             figure_or_data, validate
         )
-=======
-def _plot_html(figure_or_data, config, validate, default_width,
-               default_height, global_requirejs):
-
-    figure = tools.return_figure_from_figure_or_data(figure_or_data, validate)
->>>>>>> b3c1d1ef
 
     width = figure.get('layout', {}).get('width', default_width)
     height = figure.get('layout', {}).get('height', default_height)
