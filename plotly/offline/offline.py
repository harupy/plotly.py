""" Plotly Offline
    A module to use Plotly's graphing library with Python
    without connecting to a public or private plotly enterprise
    server.
"""
from __future__ import absolute_import

import os
import uuid
import warnings
import pkgutil

import json as _json
# from requests.compat import json as _json

import plotly
import plotly.tools

from plotly.optional_imports import get_module

from plotly.utils import PlotlyJSONEncoder
from ._plotlyjs_version import __plotlyjs_version__


__IMAGE_FORMATS = ['jpeg', 'png', 'webp', 'svg']


def download_plotlyjs(download_url):
    warnings.warn('''
        `download_plotlyjs` is deprecated and will be removed in the
        next release. plotly.js is shipped with this module, it is no
        longer necessary to download this bundle separately.
    ''', DeprecationWarning)
    pass


def get_plotlyjs_version():
    """
    Returns the version of plotly.js that is bundled with plotly.py.

    Returns
    -------
    str
        Plotly.js version string
    """
    return __plotlyjs_version__


def get_plotlyjs():
    """
    Return the contents of the minified plotly.js library as a string.

    This may be useful when building standalone HTML reports.

    Returns
    -------
    str
        Contents of the minified plotly.js library as a string

    Examples
    --------
    Here is an example of creating a standalone HTML report that contains
    two plotly figures, each in their own div.  The include_plotlyjs argument
    is set to False when creating the divs so that we don't include multiple
    copies of the plotly.js library in the output.  Instead, a single copy
    of plotly.js is included in a script tag in the html head element.

    >>> import plotly.graph_objs as go
    >>> from plotly.offline import plot, get_plotlyjs
    >>> fig1 = go.Figure(data=[{'type': 'bar', 'y': [1, 3, 2]}],
    ...                 layout={'height': 400})
    >>> fig2 = go.Figure(data=[{'type': 'scatter', 'y': [1, 3, 2]}],
    ...                  layout={'height': 400})
    >>> div1 = plot(fig1, output_type='div', include_plotlyjs=False)
    >>> div2 = plot(fig2, output_type='div', include_plotlyjs=False)

    >>> html = '''
    ... <html>
    ...     <head>
    ...         <script type="text/javascript">{plotlyjs}</script>
    ...     </head>
    ...     <body>
    ...        {div1}
    ...        {div2}
    ...     </body>
    ... </html>
    ...'''.format(plotlyjs=get_plotlyjs(), div1=div1, div2=div2)

    >>> with open('multi_plot.html', 'w') as f:
    ...      f.write(html)
    """
    path = os.path.join('package_data', 'plotly.min.js')
    plotlyjs = pkgutil.get_data('plotly', path).decode('utf-8')
    return plotlyjs


def _build_resize_script(plotdivid, plotly_root='Plotly'):
    resize_script = (
        '<script type="text/javascript">'
        'window.addEventListener("resize", function(){{'
        'if (document.getElementById("{id}")) {{'
        '{plotly_root}.Plots.resize(document.getElementById("{id}"));'
        '}};}})'
        '</script>'
    ).format(plotly_root=plotly_root, id=plotdivid)
    return resize_script


def _build_mathjax_script(url):
    return ('<script src="{url}?config=TeX-AMS-MML_SVG"></script>'
            .format(url=url))


def _get_jconfig(config):

    configkeys = (
        'staticPlot',
        'plotlyServerURL',
        'editable',
        'edits',
        'autosizable',
        'responsive',
        'queueLength',
        'fillFrame',
        'frameMargins',
        'scrollZoom',
        'doubleClick',
        'showTips',
        'showAxisDragHandles',
        'showAxisRangeEntryBoxes',
        'showLink',
        'sendData',
        'showSendToCloud',
        'linkText',
        'showSources',
        'displayModeBar',
        'modeBarButtonsToRemove',
        'modeBarButtonsToAdd',
        'modeBarButtons',
        'toImageButtonOptions',
        'displaylogo',
        'watermark',
        'plotGlPixelRatio',
        'setBackground',
        'topojsonURL',
        'mapboxAccessToken',
        'logging',
        'globalTransforms',
        'locale',
        'locales',
    )

    if config and isinstance(config, dict):
        # Warn user on unrecognized config options.  We make this a warning
        # rather than an error since we don't have code generation logic in
        # place yet to guarantee that the config options in plotly.py are up
        # to date
        bad_config = [k for k in config if k not in configkeys]
        if bad_config:
            warnings.warn("""
Unrecognized config options supplied: {bad_config}"""
                          .format(bad_config=bad_config))

        clean_config = config
    else:
        config = plotly.plotly.get_config()
        clean_config = dict((k, config[k]) for k in configkeys if k in config)

    # TODO: The get_config 'source of truth' should
    # really be somewhere other than plotly.plotly
    plotly_platform_url = plotly.plotly.get_config().get('plotly_domain',
                                                         'https://plot.ly')

    clean_config['plotlyServerURL'] = plotly_platform_url

    if (plotly_platform_url != 'https://plot.ly' and
        clean_config.get('linkText', None) == 'Export to plot.ly'):
        link_domain = plotly_platform_url\
            .replace('https://', '')\
            .replace('http://', '')
        link_text = clean_config['linkText'].replace('plot.ly', link_domain)
        clean_config['linkText'] = link_text

    return clean_config


# Build script to set global PlotlyConfig object. This must execute before
# plotly.js is loaded.
_window_plotly_config = """\
<script type="text/javascript">\
window.PlotlyConfig = {MathJaxConfig: 'local'};\
</script>"""

_mathjax_config = """\
<script type="text/javascript">\
if (window.MathJax) {MathJax.Hub.Config({SVG: {font: "STIX-Web"}});}\
</script>"""


def get_image_download_script(caller):
    """
    This function will return a script that will download an image of a Plotly
    plot.

    Keyword Arguments:
    caller ('plot', 'iplot') -- specifies which function made the call for the
        download script. If `iplot`, then an extra condition is added into the
        download script to ensure that download prompts aren't initiated on
        page reloads.
    """

    if caller == 'iplot':
        check_start = 'if(document.readyState == \'complete\') {{'
        check_end = '}}'
    elif caller == 'plot':
        check_start = ''
        check_end = ''
    else:
        raise ValueError('caller should only be one of `iplot` or `plot`')

    return(
        ('function downloadimage(format, height, width,'
         ' filename) {{'
         'var p = document.getElementById(\'{{plot_id}}\');'
         'Plotly.downloadImage(p, {{format: format, height: height, '
         'width: width, filename: filename}});}};' +
         check_start +
         'downloadimage(\'{format}\', {height}, {width}, '
         '\'{filename}\');' +
         check_end))


def build_save_image_post_script(
        image, image_filename, image_height, image_width, caller):
    if image:
        if image not in __IMAGE_FORMATS:
            raise ValueError('The image parameter must be one of the '
                             'following: {}'.format(__IMAGE_FORMATS)
                             )
        # if the check passes then download script is injected.
        # write the download script:
        script = get_image_download_script(caller)

        # Replace none's with nulls
        post_script = script.format(
            format=image,
            width=image_width,
            height=image_height,
            filename=image_filename)
    else:
        post_script = None

    return post_script


def init_notebook_mode(connected=False):
    """
    Initialize plotly.js in the browser if it hasn't been loaded into the DOM
    yet. This is an idempotent method and can and should be called from any
    offline methods that require plotly.js to be loaded into the notebook dom.

    Keyword arguments:

    connected (default=False) -- If True, the plotly.js library will be loaded
    from an online CDN. If False, the plotly.js library will be loaded locally
    from the plotly python package

    Use `connected=True` if you want your notebooks to have smaller file sizes.
    In the case where `connected=False`, the entirety of the plotly.js library
    will be loaded into the notebook, which will result in a file-size increase
    of a couple megabytes. Additionally, because the library will be downloaded
    from the web, you and your viewers must be connected to the internet to be
    able to view charts within this notebook.

    Use `connected=False` if you want you and your collaborators to be able to
    create and view these charts regardless of the availability of an internet
    connection. This is the default option since it is the most predictable.
    Note that under this setting the library will be included inline inside
    your notebook, resulting in much larger notebook sizes compared to the case
    where `connected=True`.
    """
    import plotly.io as pio
    ipython = get_module('IPython')
    if not ipython:
        raise ImportError('`iplot` can only run inside an IPython Notebook.')

    if connected:
        pio.renderers.default = 'notebook_connected+plotly_mimetype'
    else:
        pio.renderers.default = 'notebook+plotly_mimetype'


<<<<<<< HEAD
def _plot_html(figure_or_data, config, validate, default_width,
               default_height, global_requirejs, auto_play):

    figure = plotly.tools.return_figure_from_figure_or_data(figure_or_data, validate)

    width = figure.get('layout', {}).get('width', default_width)
    height = figure.get('layout', {}).get('height', default_height)

    try:
        float(width)
    except (ValueError, TypeError):
        pass
    else:
        width = str(width) + 'px'

    try:
        float(height)
    except (ValueError, TypeError):
        pass
    else:
        height = str(height) + 'px'

    plotdivid = uuid.uuid4()
    jdata = _json.dumps(figure.get('data', []), cls=PlotlyJSONEncoder)
    jlayout = _json.dumps(figure.get('layout', {}),
                          cls=PlotlyJSONEncoder)

    if figure.get('frames', None):
        jframes = _json.dumps(figure.get('frames', []),
                              cls=PlotlyJSONEncoder)
    else:
        jframes = None

    jconfig = _json.dumps(_get_jconfig(config))
    plotly_platform_url = plotly.plotly.get_config().get('plotly_domain',
                                                         'https://plot.ly')

    if jframes:
        if auto_play:
            animate = (".then(function(){" +
                       "Plotly.animate('{id}');".format(id=plotdivid) +
                       "})")
        else:
            animate = ''

        script = '''
    if (document.getElementById("{id}")) {{
        Plotly.plot(
            '{id}',
            {data},
            {layout},
            {config}
        ).then(function () {add_frames}){animate}
    }}
        '''.format(
            id=plotdivid,
            data=jdata,
            layout=jlayout,
            config=jconfig,
            add_frames="{" + "return Plotly.addFrames('{id}',{frames}".format(
                id=plotdivid, frames=jframes
            ) + ");}",
            animate=animate
        )
    else:
        script = """
if (document.getElementById("{id}")) {{
    Plotly.newPlot("{id}", {data}, {layout}, {config}); 
}}
""".format(
            id=plotdivid,
            data=jdata,
            layout=jlayout,
            config=jconfig)

    optional_line1 = ('require(["plotly"], function(Plotly) {{ '
                      if global_requirejs else '')
    optional_line2 = ('}});' if global_requirejs else '')

    plotly_html_div = (
        ''
        '<div id="{id}" style="height: {height}; width: {width};" '
        'class="plotly-graph-div">'
        '</div>'
        '<script type="text/javascript">' +
        optional_line1 +
        'window.PLOTLYENV=window.PLOTLYENV || {{}};'
        'window.PLOTLYENV.BASE_URL="' + plotly_platform_url + '";'
        '{script}' +
        optional_line2 +
        '</script>'
        '').format(
        id=plotdivid, script=script,
        height=height, width=width)

    return plotly_html_div, plotdivid, width, height


=======
>>>>>>> b87ebed6
def iplot(figure_or_data, show_link=False, link_text='Export to plot.ly',
          validate=True, image=None, filename='plot_image', image_width=800,
          image_height=600, config=None, auto_play=True):
    """
    Draw plotly graphs inside an IPython or Jupyter notebook without
    connecting to an external server.
    To save the chart to Plotly Cloud or Plotly Enterprise, use
    `plotly.plotly.iplot`.
    To embed an image of the chart, use `plotly.image.ishow`.

    figure_or_data -- a plotly.graph_objs.Figure or plotly.graph_objs.Data or
                      dict or list that describes a Plotly graph.
                      See https://plot.ly/python/ for examples of
                      graph descriptions.

    Keyword arguments:
    show_link (default=False) -- display a link in the bottom-right corner of
                                of the chart that will export the chart to
                                Plotly Cloud or Plotly Enterprise
    link_text (default='Export to plot.ly') -- the text of export link
    validate (default=True) -- validate that all of the keys in the figure
                               are valid? omit if your version of plotly.js
                               has become outdated with your version of
                               graph_reference.json or if you need to include
                               extra, unnecessary keys in your figure.
    image (default=None |'png' |'jpeg' |'svg' |'webp') -- This parameter sets
        the format of the image to be downloaded, if we choose to download an
        image. This parameter has a default value of None indicating that no
        image should be downloaded. Please note: for higher resolution images
        and more export options, consider making requests to our image servers.
        Type: `help(py.image)` for more details.
    filename (default='plot') -- Sets the name of the file your image
        will be saved to. The extension should not be included.
    image_height (default=600) -- Specifies the height of the image in `px`.
    image_width (default=800) -- Specifies the width of the image in `px`.
    config (default=None) -- Plot view options dictionary. Keyword arguments
        `show_link` and `link_text` set the associated options in this
        dictionary if it doesn't contain them already.
    auto_play (default=True) -- Whether to automatically start the animation
        sequence if the figure contains frames. Has no effect if the figure
        does not contain frames.

    Example:
    ```
    from plotly.offline import init_notebook_mode, iplot
    init_notebook_mode()
    iplot([{'x': [1, 2, 3], 'y': [5, 2, 7]}])
    # We can also download an image of the plot by setting the image to the
    format you want. e.g. `image='png'`
    iplot([{'x': [1, 2, 3], 'y': [5, 2, 7]}], image='png')
    ```
    """
    import plotly.io as pio

    ipython = get_module('IPython')
    if not ipython:
        raise ImportError('`iplot` can only run inside an IPython Notebook.')

    # Deprecations
    if image:
        warnings.warn("""
    Image export using plotly.offline.plot is no longer supported.
        Please use plotly.io.write_image instead""", DeprecationWarning)

    config = dict(config) if config else {}
    config.setdefault('showLink', show_link)
    config.setdefault('linkText', link_text)

    # Get figure
    figure = plotly.tools.return_figure_from_figure_or_data(figure_or_data, validate)

    # Handle image request
    post_script = build_save_image_post_script(
        image, filename, image_height, image_width, 'iplot')

    # Show figure
    pio.show(figure,
             validate=validate,
             config=config,
             auto_play=auto_play,
             post_script=post_script)


def plot(figure_or_data, show_link=False, link_text='Export to plot.ly',
         validate=True, output_type='file', include_plotlyjs=True,
         filename='temp-plot.html', auto_open=True, image=None,
         image_filename='plot_image', image_width=800, image_height=600,
         config=None, include_mathjax=False, auto_play=True):
    """ Create a plotly graph locally as an HTML document or string.

    Example:
    ```
    from plotly.offline import plot
    import plotly.graph_objs as go

    plot([go.Scatter(x=[1, 2, 3], y=[3, 2, 6])], filename='my-graph.html')
    # We can also download an image of the plot by setting the image parameter
    # to the image format we want
    plot([go.Scatter(x=[1, 2, 3], y=[3, 2, 6])], filename='my-graph.html'
         image='jpeg')
    ```
    More examples below.

    figure_or_data -- a plotly.graph_objs.Figure or plotly.graph_objs.Data or
                      dict or list that describes a Plotly graph.
                      See https://plot.ly/python/ for examples of
                      graph descriptions.

    Keyword arguments:
    show_link (default=False) -- display a link in the bottom-right corner of
        of the chart that will export the chart to Plotly Cloud or
        Plotly Enterprise
    link_text (default='Export to plot.ly') -- the text of export link
    validate (default=True) -- validate that all of the keys in the figure
        are valid? omit if your version of plotly.js has become outdated
        with your version of graph_reference.json or if you need to include
        extra, unnecessary keys in your figure.
    output_type ('file' | 'div' - default 'file') -- if 'file', then
        the graph is saved as a standalone HTML file and `plot`
        returns None.
        If 'div', then `plot` returns a string that just contains the
        HTML <div> that contains the graph and the script to generate the
        graph.
        Use 'file' if you want to save and view a single graph at a time
        in a standalone HTML file.
        Use 'div' if you are embedding these graphs in an HTML file with
        other graphs or HTML markup, like a HTML report or an website.
    include_plotlyjs (True | False | 'cdn' | 'directory' | path - default=True)
        Specifies how the plotly.js library is included in the output html
        file or div string.

        If True, a script tag containing the plotly.js source code (~3MB)
        is included in the output.  HTML files generated with this option are
        fully self-contained and can be used offline.

        If 'cdn', a script tag that references the plotly.js CDN is included
        in the output. HTML files generated with this option are about 3MB
        smaller than those generated with include_plotlyjs=True, but they
        require an active internet connection in order to load the plotly.js
        library.

        If 'directory', a script tag is included that references an external
        plotly.min.js bundle that is assumed to reside in the same
        directory as the HTML file.  If output_type='file' then the
        plotly.min.js bundle is copied into the directory of the resulting
        HTML file. If a file named plotly.min.js already exists in the output
        directory then this file is left unmodified and no copy is performed.
        HTML files generated with this option can be used offline, but they
        require a copy of the plotly.min.js bundle in the same directory.
        This option is useful when many figures will be saved as HTML files in
        the same directory because the plotly.js source code will be included
        only once per output directory, rather than once per output file.

        If a string that ends in '.js', a script tag is included that
        references the specified path. This approach can be used to point
        the resulting HTML file to an alternative CDN.

        If False, no script tag referencing plotly.js is included. This is
        useful when output_type='div' and the resulting div string will be
        placed inside an HTML document that already loads plotly.js.  This
        option is not advised when output_type='file' as it will result in
        a non-functional html file.
    filename (default='temp-plot.html') -- The local filename to save the
        outputted chart to. If the filename already exists, it will be
        overwritten. This argument only applies if `output_type` is 'file'.
    auto_open (default=True) -- If True, open the saved file in a
        web browser after saving.
        This argument only applies if `output_type` is 'file'.
    image (default=None |'png' |'jpeg' |'svg' |'webp') -- This parameter sets
        the format of the image to be downloaded, if we choose to download an
        image. This parameter has a default value of None indicating that no
        image should be downloaded. Please note: for higher resolution images
        and more export options, consider making requests to our image servers.
        Type: `help(py.image)` for more details.
    image_filename (default='plot_image') -- Sets the name of the file your
        image will be saved to. The extension should not be included.
    image_height (default=600) -- Specifies the height of the image in `px`.
    image_width (default=800) -- Specifies the width of the image in `px`.
    config (default=None) -- Plot view options dictionary. Keyword arguments
        `show_link` and `link_text` set the associated options in this
        dictionary if it doesn't contain them already.
    include_mathjax (False | 'cdn' | path - default=False) --
        Specifies how the MathJax.js library is included in the output html
        file or div string.  MathJax is required in order to display labels
        with LaTeX typesetting.

        If False, no script tag referencing MathJax.js will be included in the
        output. HTML files generated with this option will not be able to
        display LaTeX typesetting.

        If 'cdn', a script tag that references a MathJax CDN location will be
        included in the output.  HTML files generated with this option will be
        able to display LaTeX typesetting as long as they have internet access.

        If a string that ends in '.js', a script tag is included that
        references the specified path. This approach can be used to point the
        resulting HTML file to an alternative CDN.
    auto_play (default=True) -- Whether to automatically start the animation
        sequence on page load if the figure contains frames. Has no effect if
        the figure does not contain frames.
    """
    import plotly.io as pio

    # Output type
    if output_type not in ['div', 'file']:
        raise ValueError(
            "`output_type` argument must be 'div' or 'file'. "
            "You supplied `" + output_type + "``")
    if not filename.endswith('.html') and output_type == 'file':
        warnings.warn(
            "Your filename `" + filename + "` didn't end with .html. "
            "Adding .html to the end of your file.")
        filename += '.html'

    # Deprecations
    if image:
        warnings.warn("""
Image export using plotly.offline.plot is no longer supported.
    Please use plotly.io.write_image instead""", DeprecationWarning)

    # Config
    config = dict(config) if config else {}
    config.setdefault('showLink', show_link)
    config.setdefault('linkText', link_text)

    figure = plotly.tools.return_figure_from_figure_or_data(figure_or_data, validate)
    width = figure.get('layout', {}).get('width', '100%')
    height = figure.get('layout', {}).get('height', '100%')

    if width == '100%' or height == '100%':
        config.setdefault('responsive', True)

    # Handle image request
    post_script = build_save_image_post_script(
        image, image_filename, image_height, image_width, 'plot')

    if output_type == 'file':
        pio.write_html(
            figure,
            filename,
            config=config,
            auto_play=auto_play,
            include_plotlyjs=include_plotlyjs,
            include_mathjax=include_mathjax,
            post_script=post_script,
            full_html=True,
            validate=validate,
            auto_open=auto_open)
        return filename
    else:
        return pio.to_html(
            figure,
            config=config,
            auto_play=auto_play,
            include_plotlyjs=include_plotlyjs,
            include_mathjax=include_mathjax,
            post_script=post_script,
            full_html=False,
            validate=validate)


def plot_mpl(mpl_fig, resize=False, strip_style=False,
             verbose=False, show_link=False, link_text='Export to plot.ly',
             validate=True, output_type='file', include_plotlyjs=True,
             filename='temp-plot.html', auto_open=True,
             image=None, image_filename='plot_image',
             image_height=600, image_width=800):
    """
    Convert a matplotlib figure to a Plotly graph stored locally as HTML.

    For more information on converting matplotlib visualizations to plotly
    graphs, call help(plotly.tools.mpl_to_plotly)

    For more information on creating plotly charts locally as an HTML document
    or string, call help(plotly.offline.plot)

    mpl_fig -- a matplotlib figure object to convert to a plotly graph

    Keyword arguments:
    resize (default=False) -- allow plotly to choose the figure size.
    strip_style (default=False) -- allow plotly to choose style options.
    verbose (default=False) -- print message.
    show_link (default=False) -- display a link in the bottom-right corner of
        of the chart that will export the chart to Plotly Cloud or
        Plotly Enterprise
    link_text (default='Export to plot.ly') -- the text of export link
    validate (default=True) -- validate that all of the keys in the figure
        are valid? omit if your version of plotly.js has become outdated
        with your version of graph_reference.json or if you need to include
        extra, unnecessary keys in your figure.
    output_type ('file' | 'div' - default 'file') -- if 'file', then
        the graph is saved as a standalone HTML file and `plot`
        returns None.
        If 'div', then `plot` returns a string that just contains the
        HTML <div> that contains the graph and the script to generate the
        graph.
        Use 'file' if you want to save and view a single graph at a time
        in a standalone HTML file.
        Use 'div' if you are embedding these graphs in an HTML file with
        other graphs or HTML markup, like a HTML report or an website.
    include_plotlyjs (default=True) -- If True, include the plotly.js
        source code in the output file or string.
        Set as False if your HTML file already contains a copy of the plotly.js
        library.
    filename (default='temp-plot.html') -- The local filename to save the
        outputted chart to. If the filename already exists, it will be
        overwritten. This argument only applies if `output_type` is 'file'.
    auto_open (default=True) -- If True, open the saved file in a
        web browser after saving.
        This argument only applies if `output_type` is 'file'.
    image (default=None |'png' |'jpeg' |'svg' |'webp') -- This parameter sets
        the format of the image to be downloaded, if we choose to download an
        image. This parameter has a default value of None indicating that no
        image should be downloaded.
    image_filename (default='plot_image') -- Sets the name of the file your
        image will be saved to. The extension should not be included.
    image_height (default=600) -- Specifies the height of the image in `px`.
    image_width (default=800) -- Specifies the width of the image in `px`.

    Example:
    ```
    from plotly.offline import init_notebook_mode, plot_mpl
    import matplotlib.pyplot as plt

    init_notebook_mode()

    fig = plt.figure()
    x = [10, 15, 20, 25, 30]
    y = [100, 250, 200, 150, 300]
    plt.plot(x, y, "o")

    plot_mpl(fig)
    # If you want to to download an image of the figure as well
    plot_mpl(fig, image='png')
    ```
    """
    plotly_plot = plotly.tools.mpl_to_plotly(mpl_fig, resize, strip_style, verbose)
    return plot(plotly_plot, show_link, link_text, validate, output_type,
                include_plotlyjs, filename, auto_open,
                image=image, image_filename=image_filename,
                image_height=image_height, image_width=image_width)


def iplot_mpl(mpl_fig, resize=False, strip_style=False,
              verbose=False, show_link=False,
              link_text='Export to plot.ly', validate=True,
              image=None, image_filename='plot_image',
              image_height=600, image_width=800):
    """
    Convert a matplotlib figure to a plotly graph and plot inside an IPython
    notebook without connecting to an external server.

    To save the chart to Plotly Cloud or Plotly Enterprise, use
    `plotly.plotly.plot_mpl`.

    For more information on converting matplotlib visualizations to plotly
    graphs call `help(plotly.tools.mpl_to_plotly)`

    For more information on plotting plotly charts offline in an Ipython
    notebook call `help(plotly.offline.iplot)`

    mpl_fig -- a matplotlib.figure to convert to a plotly graph

    Keyword arguments:
    resize (default=False) -- allow plotly to choose the figure size.
    strip_style (default=False) -- allow plotly to choose style options.
    verbose (default=False) -- print message.
    show_link (default=False) -- display a link in the bottom-right corner of
                                of the chart that will export the chart to
                                Plotly Cloud or Plotly Enterprise
    link_text (default='Export to plot.ly') -- the text of export link
    validate (default=True) -- validate that all of the keys in the figure
                               are valid? omit if your version of plotly.js
                               has become outdated with your version of
                               graph_reference.json or if you need to include
                               extra, unnecessary keys in your figure.
    image (default=None |'png' |'jpeg' |'svg' |'webp') -- This parameter sets
        the format of the image to be downloaded, if we choose to download an
        image. This parameter has a default value of None indicating that no
        image should be downloaded.
    image_filename (default='plot_image') -- Sets the name of the file your
        image will be saved to. The extension should not be included.
    image_height (default=600) -- Specifies the height of the image in `px`.
    image_width (default=800) -- Specifies the width of the image in `px`.

    Example:
    ```
    from plotly.offline import init_notebook_mode, iplot_mpl
    import matplotlib.pyplot as plt

    fig = plt.figure()
    x = [10, 15, 20, 25, 30]
    y = [100, 250, 200, 150, 300]
    plt.plot(x, y, "o")

    init_notebook_mode()
    iplot_mpl(fig)
    # and if you want to download an image of the figure as well
    iplot_mpl(fig, image='jpeg')
    ```
    """
    plotly_plot = plotly.tools.mpl_to_plotly(mpl_fig, resize, strip_style, verbose)
    return iplot(plotly_plot, show_link, link_text, validate,
                 image=image, filename=image_filename,
                 image_height=image_height, image_width=image_width)


def enable_mpl_offline(resize=False, strip_style=False,
                       verbose=False, show_link=False,
                       link_text='Export to plot.ly', validate=True):
    """
    Convert mpl plots to locally hosted HTML documents.

    This function should be used with the inline matplotlib backend
    that ships with IPython that can be enabled with `%pylab inline`
    or `%matplotlib inline`. This works by adding an HTML formatter
    for Figure objects; the existing SVG/PNG formatters will remain
    enabled.

    (idea taken from `mpld3._display.enable_notebook`)

    Example:
    ```
    from plotly.offline import enable_mpl_offline
    import matplotlib.pyplot as plt

    enable_mpl_offline()

    fig = plt.figure()
    x = [10, 15, 20, 25, 30]
    y = [100, 250, 200, 150, 300]
    plt.plot(x, y, "o")
    fig
    ```
    """
    init_notebook_mode()
    ipython = get_module('IPython')
    matplotlib = get_module('matplotlib')

    ip = ipython.core.getipython.get_ipython()
    formatter = ip.display_formatter.formatters['text/html']
    formatter.for_type(matplotlib.figure.Figure,
                       lambda fig: iplot_mpl(fig, resize, strip_style, verbose,
                                             show_link, link_text, validate))<|MERGE_RESOLUTION|>--- conflicted
+++ resolved
@@ -290,107 +290,6 @@
         pio.renderers.default = 'notebook+plotly_mimetype'
 
 
-<<<<<<< HEAD
-def _plot_html(figure_or_data, config, validate, default_width,
-               default_height, global_requirejs, auto_play):
-
-    figure = plotly.tools.return_figure_from_figure_or_data(figure_or_data, validate)
-
-    width = figure.get('layout', {}).get('width', default_width)
-    height = figure.get('layout', {}).get('height', default_height)
-
-    try:
-        float(width)
-    except (ValueError, TypeError):
-        pass
-    else:
-        width = str(width) + 'px'
-
-    try:
-        float(height)
-    except (ValueError, TypeError):
-        pass
-    else:
-        height = str(height) + 'px'
-
-    plotdivid = uuid.uuid4()
-    jdata = _json.dumps(figure.get('data', []), cls=PlotlyJSONEncoder)
-    jlayout = _json.dumps(figure.get('layout', {}),
-                          cls=PlotlyJSONEncoder)
-
-    if figure.get('frames', None):
-        jframes = _json.dumps(figure.get('frames', []),
-                              cls=PlotlyJSONEncoder)
-    else:
-        jframes = None
-
-    jconfig = _json.dumps(_get_jconfig(config))
-    plotly_platform_url = plotly.plotly.get_config().get('plotly_domain',
-                                                         'https://plot.ly')
-
-    if jframes:
-        if auto_play:
-            animate = (".then(function(){" +
-                       "Plotly.animate('{id}');".format(id=plotdivid) +
-                       "})")
-        else:
-            animate = ''
-
-        script = '''
-    if (document.getElementById("{id}")) {{
-        Plotly.plot(
-            '{id}',
-            {data},
-            {layout},
-            {config}
-        ).then(function () {add_frames}){animate}
-    }}
-        '''.format(
-            id=plotdivid,
-            data=jdata,
-            layout=jlayout,
-            config=jconfig,
-            add_frames="{" + "return Plotly.addFrames('{id}',{frames}".format(
-                id=plotdivid, frames=jframes
-            ) + ");}",
-            animate=animate
-        )
-    else:
-        script = """
-if (document.getElementById("{id}")) {{
-    Plotly.newPlot("{id}", {data}, {layout}, {config}); 
-}}
-""".format(
-            id=plotdivid,
-            data=jdata,
-            layout=jlayout,
-            config=jconfig)
-
-    optional_line1 = ('require(["plotly"], function(Plotly) {{ '
-                      if global_requirejs else '')
-    optional_line2 = ('}});' if global_requirejs else '')
-
-    plotly_html_div = (
-        ''
-        '<div id="{id}" style="height: {height}; width: {width};" '
-        'class="plotly-graph-div">'
-        '</div>'
-        '<script type="text/javascript">' +
-        optional_line1 +
-        'window.PLOTLYENV=window.PLOTLYENV || {{}};'
-        'window.PLOTLYENV.BASE_URL="' + plotly_platform_url + '";'
-        '{script}' +
-        optional_line2 +
-        '</script>'
-        '').format(
-        id=plotdivid, script=script,
-        height=height, width=width)
-
-    return plotly_html_div, plotdivid, width, height
-
-
-=======
->>>>>>> b87ebed6
 def iplot(figure_or_data, show_link=False, link_text='Export to plot.ly',
           validate=True, image=None, filename='plot_image', image_width=800,
           image_height=600, config=None, auto_play=True):
