from unittest import TestCase
from plotly import optional_imports
from plotly.graph_objs import graph_objs as go
from plotly.exceptions import PlotlyError

import plotly.figure_factory as ff
from plotly.tests.test_optional.optional_utils import NumpyTestUtilsMixin

import numpy as np
from scipy.spatial import Delaunay
import pandas as pd

shapely = optional_imports.get_module('shapely')
shapefile = optional_imports.get_module('shapefile')
gp = optional_imports.get_module('geopandas')


class TestDistplot(NumpyTestUtilsMixin, TestCase):

    def test_wrong_curve_type(self):

        # check: PlotlyError (and specific message) is raised if curve_type is
        # not 'kde' or 'normal'

        kwargs = {'hist_data': [[1, 2, 3]], 'group_labels': ['group'],
                  'curve_type': 'curve'}
        self.assertRaisesRegexp(PlotlyError, "curve_type must be defined as "
                                             "'kde' or 'normal'",
                                ff.create_distplot, **kwargs)

    def test_wrong_histdata_format(self):

        # check: PlotlyError if hist_data is not a list of lists or list of
        # np.ndarrays (if hist_data is entered as just a list the function
        # will fail)

        kwargs = {'hist_data': [1, 2, 3], 'group_labels': ['group']}
        self.assertRaises(PlotlyError, ff.create_distplot, **kwargs)

    def test_unequal_data_label_length(self):
        kwargs = {'hist_data': [[1, 2]], 'group_labels': ['group', 'group2']}
        self.assertRaises(PlotlyError, ff.create_distplot, **kwargs)

        kwargs = {'hist_data': [[1, 2], [1, 2, 3]], 'group_labels': ['group']}
        self.assertRaises(PlotlyError, ff.create_distplot, **kwargs)

    def test_simple_distplot_prob_density(self):

        # we should be able to create a single distplot with a simple dataset
        # and default kwargs

        dp = ff.create_distplot(hist_data=[[1, 2, 2, 3]],
                                group_labels=['distplot'],
                                histnorm='probability density')
        expected_dp_layout = {'barmode': 'overlay',
                              'hovermode': 'closest',
                              'legend': {'traceorder': 'reversed'},
                              'xaxis': {'anchor': 'y2', 'domain': [0.0, 1.0], 'zeroline': False},
                              'yaxis': {'anchor': 'free', 'domain': [0.35, 1], 'position': 0.0},
                              'yaxis2': {'anchor': 'x', 'domain': [0, 0.25], 'dtick': 1, 'showticklabels': False}}
        self.assert_fig_equal(dp['layout'], expected_dp_layout)

        expected_dp_data_hist = {'autobinx': False,
                                 'histnorm': 'probability density',
                                 'legendgroup': 'distplot',
                                 'marker': {'color': 'rgb(31, 119, 180)'},
                                 'name': 'distplot',
                                 'opacity': 0.7,
                                 'type': 'histogram',
                                 'x': [1, 2, 2, 3],
                                 'xaxis': 'x',
                                 'xbins': {'end': 3.0, 'size': 1.0, 'start': 1.0},
                                 'yaxis': 'y'}
        self.assert_fig_equal(dp['data'][0], expected_dp_data_hist)

        expected_dp_data_rug = {'legendgroup': 'distplot',
                                'marker': {'color': 'rgb(31, 119, 180)',
                                           'symbol': 'line-ns-open'},
                                'mode': 'markers',
                                'name': 'distplot',
                                'showlegend': False,
                                'type': 'scatter',
                                'x': [1, 2, 2, 3],
                                'xaxis': 'x',
                                'y': ['distplot', 'distplot',
                                      'distplot', 'distplot'],
                                'yaxis': 'y2'}
        self.assert_fig_equal(dp['data'][2], expected_dp_data_rug)

    def test_simple_distplot_prob(self):

        # we should be able to create a single distplot with a simple dataset
        # and default kwargs

        dp = ff.create_distplot(hist_data=[[1, 2, 2, 3]],
                                group_labels=['distplot'], histnorm='probability')
        expected_dp_layout = {'barmode': 'overlay',
                              'hovermode': 'closest',
                              'legend': {'traceorder': 'reversed'},
                              'xaxis': {'anchor': 'y2',
                                        'domain': [0.0, 1.0],
                                        'zeroline': False},
                              'yaxis': {'anchor': 'free',
                                        'domain': [0.35, 1],
                                        'position': 0.0},
                              'yaxis2': {'anchor': 'x',
                                         'domain': [0, 0.25],
                                         'dtick': 1,
                                         'showticklabels': False}}
        self.assert_fig_equal(dp['layout'], expected_dp_layout)

        expected_dp_data_hist = {'autobinx': False,
                                 'histnorm': 'probability',
                                 'legendgroup': 'distplot',
                                 'marker': {'color': 'rgb(31, 119, 180)'},
                                 'name': 'distplot',
                                 'opacity': 0.7,
                                 'type': 'histogram',
                                 'x': [1, 2, 2, 3],
                                 'xaxis': 'x',
                                 'xbins': {'end': 3.0, 'size': 1.0, 'start': 1.0},
                                 'yaxis': 'y'}
        self.assert_fig_equal(dp['data'][0], expected_dp_data_hist)

        expected_dp_data_rug = {'legendgroup': 'distplot',
                                'marker': {'color': 'rgb(31, 119, 180)',
                                           'symbol': 'line-ns-open'},
                                'mode': 'markers',
                                'name': 'distplot',
                                'showlegend': False,
                                'type': 'scatter',
                                'x': [1, 2, 2, 3],
                                'xaxis': 'x',
                                'y': ['distplot', 'distplot',
                                      'distplot', 'distplot'],
                                'yaxis': 'y2'}
        self.assert_fig_equal(dp['data'][2], expected_dp_data_rug)

    def test_distplot_more_args_prob_dens(self):

        # we should be able to create a distplot with 2 datasets no
        # rugplot, defined bin_size, and added title

        hist1_x = [0.8, 1.2, 0.2, 0.6, 1.6,
                   -0.9, -0.07, 1.95, 0.9, -0.2,
                   -0.5, 0.3, 0.4, -0.37, 0.6]
        hist2_x = [0.8, 1.5, 1.5, 0.6, 0.59,
                   1.0, 0.8, 1.7, 0.5, 0.8,
                   -0.3, 1.2, 0.56, 0.3, 2.2]

        hist_data = [hist1_x] + [hist2_x]
        group_labels = ['2012', '2013']

        dp = ff.create_distplot(hist_data, group_labels,
                                histnorm='probability density',
                                show_rug=False, bin_size=.2)
        dp['layout'].update(title='Dist Plot')

        expected_dp_layout = {'barmode': 'overlay',
                              'hovermode': 'closest',
                              'legend': {'traceorder': 'reversed'},
                              'xaxis': {'anchor': 'y2',
                                        'domain': [0.0, 1.0],
                                        'zeroline': False},
                              'yaxis': {'anchor': 'free',
                                        'domain': [0.0, 1],
                                        'position': 0.0},
                              'title': 'Dist Plot'}
        self.assert_fig_equal(dp['layout'], expected_dp_layout)

        expected_dp_data_hist_1 = {'autobinx': False,
                                   'histnorm': 'probability density',
                                   'legendgroup': '2012',
                                   'marker': {'color': 'rgb(31, 119, 180)'},
                                   'name': '2012',
                                   'opacity': 0.7,
                                   'type': 'histogram',
                                   'x': [0.8, 1.2, 0.2, 0.6, 1.6, -0.9, -0.07,
                                         1.95, 0.9, -0.2, -0.5, 0.3, 0.4,
                                         -0.37, 0.6],
                                   'xaxis': 'x',
                                   'xbins': {'end': 1.95, 'size': 0.2,
                                             'start': -0.9},
                                   'yaxis': 'y'}
        self.assert_fig_equal(dp['data'][0], expected_dp_data_hist_1)

        expected_dp_data_hist_2 = {'autobinx': False,
                                   'histnorm': 'probability density',
                                   'legendgroup': '2013',
                                   'marker': {'color': 'rgb(255, 127, 14)'},
                                   'name': '2013',
                                   'opacity': 0.7,
                                   'type': 'histogram',
                                   'x': [0.8, 1.5, 1.5, 0.6, 0.59, 1.0, 0.8,
                                         1.7, 0.5, 0.8, -0.3, 1.2, 0.56, 0.3,
                                         2.2],
                                   'xaxis': 'x',
                                   'xbins': {'end': 2.2, 'size': 0.2,
                                             'start': -0.3},
                                   'yaxis': 'y'}
        self.assert_fig_equal(dp['data'][1], expected_dp_data_hist_2)

    def test_distplot_more_args_prob(self):

        # we should be able to create a distplot with 2 datasets no
        # rugplot, defined bin_size, and added title

        hist1_x = [0.8, 1.2, 0.2, 0.6, 1.6,
                   -0.9, -0.07, 1.95, 0.9, -0.2,
                   -0.5, 0.3, 0.4, -0.37, 0.6]
        hist2_x = [0.8, 1.5, 1.5, 0.6, 0.59,
                   1.0, 0.8, 1.7, 0.5, 0.8,
                   -0.3, 1.2, 0.56, 0.3, 2.2]

        hist_data = [hist1_x] + [hist2_x]
        group_labels = ['2012', '2013']

        dp = ff.create_distplot(hist_data, group_labels,
                                histnorm='probability',
                                show_rug=False, bin_size=.2)
        dp['layout'].update(title='Dist Plot')

        expected_dp_layout = {'barmode': 'overlay',
                              'hovermode': 'closest',
                              'legend': {'traceorder': 'reversed'},
                              'title': 'Dist Plot',
                              'xaxis': {'anchor': 'y2',
                                        'domain': [0.0, 1.0],
                                        'zeroline': False},
                              'yaxis': {'anchor': 'free',
                                        'domain': [0.0, 1],
                                        'position': 0.0}}
        self.assert_fig_equal(dp['layout'], expected_dp_layout)

        expected_dp_data_hist_1 = {'autobinx': False,
                                   'histnorm': 'probability',
                                   'legendgroup': '2012',
                                   'marker': {'color': 'rgb(31, 119, 180)'},
                                   'name': '2012',
                                   'opacity': 0.7,
                                   'type': 'histogram',
                                   'x': [0.8, 1.2, 0.2, 0.6, 1.6, -0.9, -0.07,
                                         1.95, 0.9, -0.2, -0.5, 0.3, 0.4,
                                         -0.37, 0.6],
                                   'xaxis': 'x',
                                   'xbins': {'end': 1.95, 'size': 0.2,
                                             'start': -0.9},
                                   'yaxis': 'y'}
        self.assert_fig_equal(dp['data'][0], expected_dp_data_hist_1)

        expected_dp_data_hist_2 = {'autobinx': False,
                                   'histnorm': 'probability',
                                   'legendgroup': '2013',
                                   'marker': {'color': 'rgb(255, 127, 14)'},
                                   'name': '2013',
                                   'opacity': 0.7,
                                   'type': 'histogram',
                                   'x': [0.8, 1.5, 1.5, 0.6, 0.59, 1.0, 0.8,
                                         1.7, 0.5, 0.8, -0.3, 1.2, 0.56, 0.3,
                                         2.2],
                                   'xaxis': 'x',
                                   'xbins': {'end': 2.2, 'size': 0.2,
                                             'start': -0.3},
                                   'yaxis': 'y'}
        self.assert_fig_equal(dp['data'][1], expected_dp_data_hist_2)

        def test_distplot_binsize_array_prob(self):
            hist1_x = [0.8, 1.2, 0.2, 0.6, 1.6, -0.9, -0.07, 1.95, 0.9, -0.2,
                       -0.5, 0.3, 0.4, -0.37, 0.6]
            hist2_x = [0.8, 1.5, 1.5, 0.6, 0.59, 1.0, 0.8, 1.7, 0.5, 0.8, -0.3,
                       1.2, 0.56, 0.3, 2.2]

            hist_data = [hist1_x, hist2_x]
            group_labels = ['2012', '2013']

            dp = ff.create_distplot(hist_data, group_labels,
                                    histnorm='probability',
                                    show_rug=False,
                                    bin_size=[.2, .2])

            expected_dp_data_hist_1 = {'autobinx': False,
                                       'histnorm': 'probability density',
                                       'legendgroup': '2012',
                                       'marker':
                                       {'color': 'rgb(31,119,180)'},
                                       'name': '2012',
                                       'opacity': 0.7,
                                       'type': 'histogram',
                                       'x': [0.8, 1.2, 0.2, 0.6, 1.6, -0.9,
                                             -0.07, 1.95, 0.9, -0.2, -0.5, 0.3,
                                             0.4, -0.37, 0.6],
                                       'xaxis': 'x',
                                       'xbins': {'end': 1.95, 'size': 0.2,
                                                 'start': -0.9},
                                       'yaxis': 'y'}
            self.assert_fig_equal(dp['data'][0], expected_dp_data_hist_1)

            expected_dp_data_hist_2 = {'autobinx': False,
                                       'histnorm': 'probability density',
                                       'legendgroup': '2013',
                                       'marker':
                                       {'color': 'rgb(255,127,14)'},
                                       'name': '2013',
                                       'opacity': 0.7,
                                       'type': 'histogram',
                                       'x': [0.8, 1.5, 1.5, 0.6, 0.59, 1.0,
                                             0.8, 1.7, 0.5, 0.8, -0.3, 1.2,
                                             0.56, 0.3, 2.2],
                                       'xaxis': 'x',
                                       'xbins': {'end': 2.2, 'size': 0.2,
                                                 'start': -0.3},
                                       'yaxis': 'y'}
            self.assert_fig_equal(dp['data'][1], expected_dp_data_hist_2)

        def test_distplot_binsize_array_prob_density(self):
            hist1_x = [0.8, 1.2, 0.2, 0.6, 1.6, -0.9, -0.07, 1.95, 0.9, -0.2,
                       -0.5, 0.3, 0.4, -0.37, 0.6]
            hist2_x = [0.8, 1.5, 1.5, 0.6, 0.59, 1.0, 0.8, 1.7, 0.5, 0.8, -0.3,
                       1.2, 0.56, 0.3, 2.2]

            hist_data = [hist1_x, hist2_x]
            group_labels = ['2012', '2013']

            dp = ff.create_distplot(hist_data, group_labels,
                                    histnorm='probability',
                                    show_rug=False,
                                    bin_size=[.2, .2])

            expected_dp_data_hist_1 = {'autobinx': False,
                                       'histnorm': 'probability density',
                                       'legendgroup': '2012',
                                       'marker':
                                       {'color': 'rgb(31,119,180)'},
                                       'name': '2012',
                                       'opacity': 0.7,
                                       'type': 'histogram',
                                       'x': [0.8, 1.2, 0.2, 0.6, 1.6, -0.9,
                                             -0.07, 1.95, 0.9, -0.2, -0.5, 0.3,
                                             0.4, -0.37, 0.6],
                                       'xaxis': 'x',
                                       'xbins': {'end': 1.95, 'size': 0.2,
                                                 'start': -0.9},
                                       'yaxis': 'y'}
            self.assert_fig_equal(dp['data'][0], expected_dp_data_hist_1)

            expected_dp_data_hist_2 = {'autobinx': False,
                                       'histnorm': 'probability density',
                                       'legendgroup': '2013',
                                       'marker':
                                       {'color': 'rgb(255,127,14)'},
                                       'name': '2013',
                                       'opacity': 0.7,
                                       'type': 'histogram',
                                       'x': [0.8, 1.5, 1.5, 0.6, 0.59, 1.0,
                                             0.8, 1.7, 0.5, 0.8, -0.3, 1.2,
                                             0.56, 0.3, 2.2],
                                       'xaxis': 'x',
                                       'xbins': {'end': 2.2, 'size': 0.2,
                                                 'start': -0.3},
                                       'yaxis': 'y'}
            self.assert_fig_equal(dp['data'][1], expected_dp_data_hist_2)


class TestStreamline(TestCase):

    def test_wrong_arrow_scale(self):

        # check for ValueError if arrow_scale is <= 0

        kwargs = {'x': [0, 2], 'y': [0, 2],
                  'u': [[-1, -5], [-1, -5]],
                  'v': [[1, 1], [-3, -3]],
                  'arrow_scale': 0}
        self.assertRaises(ValueError, ff.create_streamline, **kwargs)

    def test_wrong_density(self):

        # check for ValueError if density is <= 0

        kwargs = {'x': [0, 2], 'y': [0, 2],
                  'u': [[-1, -5], [-1, -5]],
                  'v': [[1, 1], [-3, -3]],
                  'density': 0}
        self.assertRaises(ValueError, ff.create_streamline, **kwargs)

    def test_uneven_x(self):

        # check for PlotlyError if x is not evenly spaced

        kwargs = {'x': [0, 2, 7, 9], 'y': [0, 2, 4, 6],
                  'u': [[-1, -5], [-1, -5]],
                  'v': [[1, 1], [-3, -3]]}
        self.assertRaises(PlotlyError, ff.create_streamline, **kwargs)

    def test_uneven_y(self):

        # check for PlotlyError if y is not evenly spaced

        kwargs = {'x': [0, 2, 4, 6], 'y': [1.5, 2, 3, 3.5],
                  'u': [[-1, -5], [-1, -5]],
                  'v': [[1, 1], [-3, -3]]}
        self.assertRaises(PlotlyError, ff.create_streamline, **kwargs)

    def test_unequal_length_xy(self):

        # check for PlotlyError if u and v are not the same length

        kwargs = {'x': [0, 2, 4, 6], 'y': [1.5, 2, 3.5],
                  'u': [[-1, -5], [-1, -5]],
                  'v': [[1, 1], [-3, -3]]}
        self.assertRaises(PlotlyError, ff.create_streamline, **kwargs)

    def test_unequal_length_uv(self):

        # check for PlotlyError if u and v are not the same length

        kwargs = {'x': [0, 2, 4, 6], 'y': [1.5, 2, 3, 3.5],
                  'u': [[-1, -5], [-1, -5], [-1, -5]],
                  'v': [[1, 1], [-3, -3]]}
        self.assertRaises(PlotlyError, ff.create_streamline, **kwargs)

    def test_simple_streamline(self):

        # Need np to check streamline data,
        # this checks that the first 101 x and y values from streamline are
        # what we expect for a simple streamline where:
        # x = np.linspace(-1, 1, 3)
        # y = np.linspace(-1, 1, 3)
        # Y, X = np.meshgrid(x, y)
        # u = X**2
        # v = Y**2
        # u = u.T #transpose
        # v = v.T #transpose

        strln = ff.create_streamline(x=[-1., 0., 1.],
                                     y=[-1., 0., 1.],
                                     u=[[1., 0., 1.],
                                        [1., 0., 1.],
                                        [1., 0., 1.]],
                                     v=[[1., 1., 1.],
                                        [0., 0., 0.],
                                        [1., 1., 1.]])
        expected_strln_0_100 = {
            'y': [-1.0, -0.9788791845863757, -0.9579399744939614, -0.9371777642073374, -0.9165881396413338, -0.8961668671832106, -0.8759098835283448, -0.8558132862403048, -0.835873324973195, -0.8160863933003534, -0.7964490210989816, -0.7769578674451656, -0.7576097139780906, -0.7384014586961288, -0.7193301101509343, -0.7003927820087748, -0.681586687951103, -0.6629091368888596, -0.64435752846723, -0.6259293488396024, -0.6076221666912738, -0.5894336294951057, -0.5713614599827976, -0.5534034528167977, -0.5355574714490806, -0.5178214451541254, -0.5001933662244311, -0.4826712873178177, -0.4652533189465894, -0.44793762709939944, -0.4307224309873414, -0.4136060009064273, -0.39658665620919065, -0.3796627633786812, -0.3628327341986042, -0.34609502401380254, -0.3294481300756896, -0.31289058996761565, -0.2964209801054992, -0.28003791430937197, -0.2637400424417804, -0.24752604910925968, -0.23139465242334434, -0.21534460281781365, -0.19937468191908325, -0.18348370146685278, -0.1676705022823033, -0.15193395328130999, -0.13627295053029143, -0.1206864163424669, -0.10517329841242584, -0.08973256898704507, -0.07436322407090357, -0.05906428266445696, -0.04383478603333624, -0.028673797007230273, -0.013580399306900914, 0.0014484211645073852, 0.01648792568956914, 0.03159429687713278, 0.04676843461935776, 0.062011259175942746, 0.07732371182540754, 0.09270675554339824, 0.10816137570939799, 0.12368858084331191, 0.1392894033734846, 0.1549649004378033, 0.1707161547196483, 0.1865442753205595, 0.20245039867161063, 0.21843568948560943, 0.23450134175238246, 0.25064857977955146, 0.26687865928136767, 0.2831928685183458, 0.29959252949062387, 0.3160789991881776, 0.33265367090123643, 0.3493179755944802, 0.366073383348855, 0.3829214048751186, 0.39986359310352526, 0.41690154485438513, 0.4340369025945845, 0.4512713562855355, 0.46860664532844054, 0.4860445606132082, 0.5035869466778524, 0.5212357039857456, 0.5389927913286829, 0.5568602283643591, 0.5748400982975623, 0.5929345507151613, 0.6111458045858065, 0.6294761514361948, 0.6479279587167714, 0.6665036733708583, 0.6852058256224467, 0.704037032999252],
            'x': [-1.0, -0.9788791845863756, -0.9579399744939614, -0.9371777642073374, -0.9165881396413338, -0.8961668671832106, -0.8759098835283448, -0.8558132862403048, -0.835873324973195, -0.8160863933003534, -0.7964490210989816, -0.7769578674451656, -0.7576097139780906, -0.7384014586961289, -0.7193301101509344, -0.7003927820087748, -0.6815866879511031, -0.6629091368888596, -0.6443575284672302, -0.6259293488396025, -0.6076221666912739, -0.5894336294951058, -0.5713614599827976, -0.5534034528167978, -0.5355574714490807, -0.5178214451541254, -0.5001933662244312, -0.4826712873178177, -0.4652533189465894, -0.44793762709939944, -0.4307224309873414, -0.4136060009064273, -0.39658665620919065, -0.3796627633786812, -0.3628327341986042, -0.34609502401380254, -0.3294481300756896, -0.31289058996761565, -0.2964209801054992, -0.28003791430937197, -0.2637400424417804, -0.24752604910925968, -0.23139465242334434, -0.21534460281781365, -0.19937468191908325, -0.18348370146685278, -0.1676705022823033, -0.15193395328130999, -0.13627295053029143, -0.1206864163424669, -0.10517329841242584, -0.08973256898704507, -0.07436322407090357, -0.05906428266445696, -0.04383478603333624, -0.028673797007230273, -0.013580399306900914, 0.0014484211645073852, 0.01648792568956914, 0.03159429687713278, 0.04676843461935776, 0.062011259175942746, 0.07732371182540754, 0.09270675554339824, 0.10816137570939799, 0.12368858084331191, 0.1392894033734846, 0.1549649004378033, 0.1707161547196483, 0.1865442753205595, 0.20245039867161063, 0.21843568948560943, 0.23450134175238246, 0.25064857977955146, 0.26687865928136767, 0.2831928685183458, 0.29959252949062387, 0.3160789991881776, 0.33265367090123643, 0.3493179755944802, 0.366073383348855, 0.3829214048751186, 0.39986359310352526, 0.41690154485438513, 0.4340369025945845, 0.4512713562855355, 0.46860664532844054, 0.4860445606132082, 0.5035869466778524, 0.5212357039857456, 0.5389927913286829, 0.5568602283643591, 0.5748400982975623, 0.5929345507151613, 0.6111458045858065, 0.6294761514361948, 0.6479279587167714, 0.6665036733708583, 0.6852058256224467, 0.704037032999252],
            'type': 'scatter',
            'mode': 'lines'
        }
        self.assertListEqual(list(strln['data'][0]['y'][0:100]),
                             expected_strln_0_100['y'])
        self.assertListEqual(list(strln['data'][0]['x'][0:100]),
                             expected_strln_0_100['x'])


class TestDendrogram(NumpyTestUtilsMixin, TestCase):

    def test_default_dendrogram(self):
        X = np.array([[1, 2, 3, 4], [1, 1, 3, 4], [1, 2, 1, 4], [1, 2, 3, 1]])
        dendro = ff.create_dendrogram(X=X)

        expected_dendro = go.Figure(
            data=[
                go.Scatter(
                    x=np.array([25., 25., 35., 35.]),
                    y=np.array([0., 1., 1., 0.]),
                    marker=go.scatter.Marker(color='rgb(61,153,112)'),
                    mode='lines',
                    xaxis='x',
                    yaxis='y',
                    hoverinfo='text',
                    text=None
                ),
                go.Scatter(
                    x=np.array([15., 15., 30., 30.]),
                    y=np.array([0., 2.23606798, 2.23606798, 1.]),
                    marker=go.scatter.Marker(color='rgb(61,153,112)'),
                    mode='lines',
                    xaxis='x',
                    yaxis='y',
                    hoverinfo='text',
                    text=None
                ),
                go.Scatter(
                    x=np.array([5., 5., 22.5, 22.5]),
                    y=np.array([0., 3.60555128, 3.60555128, 2.23606798]),
                    marker=go.scatter.Marker(color='rgb(0,116,217)'),
                    mode='lines',
                    xaxis='x',
                    yaxis='y',
                    hoverinfo='text',
                    text=None
                )
            ],
            layout=go.Layout(
                autosize=False,
                height=np.inf,
                hovermode='closest',
                showlegend=False,
                width=np.inf,
                xaxis=go.layout.XAxis(
                    mirror='allticks',
                    rangemode='tozero',
                    showgrid=False,
                    showline=True,
                    showticklabels=True,
                    tickmode='array',
                    ticks='outside',
                    ticktext=np.array(['3', '2', '0', '1']),
                    tickvals=[5.0, 15.0, 25.0, 35.0],
                    type='linear',
                    zeroline=False
                ),
                yaxis=go.layout.YAxis(
                    mirror='allticks',
                    rangemode='tozero',
                    showgrid=False,
                    showline=True,
                    showticklabels=True,
                    ticks='outside',
                    type='linear',
                    zeroline=False
                )
            )
        )

        self.assertEqual(len(dendro['data']), 3)

        # this is actually a bit clearer when debugging tests.
        self.assert_fig_equal(dendro['data'][0],
                              expected_dendro['data'][0])
        self.assert_fig_equal(dendro['data'][1],
                              expected_dendro['data'][1])
        self.assert_fig_equal(dendro['data'][2],
                              expected_dendro['data'][2])

        self.assert_fig_equal(dendro['layout'],
                              expected_dendro['layout'])

    def test_dendrogram_random_matrix(self):

        # create a random uncorrelated matrix
        X = np.random.rand(5, 5)

        # variable 2 is correlated with all the other variables
        X[2, :] = sum(X, 0)

        names = ['Jack', 'Oxana', 'John', 'Chelsea', 'Mark']
        dendro = ff.create_dendrogram(X, labels=names)

        expected_dendro = go.Figure(
            data=[
                go.Scatter(
                    marker=go.scatter.Marker(color='rgb(61,153,112)'),
                    mode='lines',
                    xaxis='x',
                    yaxis='y',
                    hoverinfo='text',
                    text=None
                ),
                go.Scatter(
                    marker=go.scatter.Marker(
                        color='rgb(61,153,112)'
                    ),
                    mode='lines',
                    xaxis='x',
                    yaxis='y',
                    hoverinfo='text',
                    text=None
                ),
                go.Scatter(
                    marker=go.scatter.Marker(color='rgb(61,153,112)'),
                    mode='lines',
                    xaxis='x',
                    yaxis='y',
                    hoverinfo='text',
                    text=None
                ),
                go.Scatter(
                    marker=go.scatter.Marker(color='rgb(0,116,217)'),
                    mode='lines',
                    xaxis='x',
                    yaxis='y',
                    hoverinfo='text',
                    text=None
                )
            ],
            layout=go.Layout(
                autosize=False,
                height=np.inf,
                hovermode='closest',
                showlegend=False,
                width=np.inf,
                xaxis=go.layout.XAxis(
                    mirror='allticks',
                    rangemode='tozero',
                    showgrid=False,
                    showline=True,
                    showticklabels=True,
                    tickmode='array',
                    ticks='outside',
                    tickvals=[5.0, 15.0, 25.0, 35.0, 45.0],
                    type='linear',
                    zeroline=False
                ),
                yaxis=go.layout.YAxis(
                    mirror='allticks',
                    rangemode='tozero',
                    showgrid=False,
                    showline=True,
                    showticklabels=True,
                    ticks='outside',
                    type='linear',
                    zeroline=False
                )
            )
        )

        self.assertEqual(len(dendro['data']), 4)

        # it's random, so we can only check that the values aren't equal
        y_vals = [dendro['data'][0].to_plotly_json().pop('y'),
                  dendro['data'][1].to_plotly_json().pop('y'),
                  dendro['data'][2].to_plotly_json().pop('y'),
                  dendro['data'][3].to_plotly_json().pop('y')]
        for i in range(len(y_vals)):
            for j in range(len(y_vals)):
                if i != j:
                    self.assertFalse(np.allclose(y_vals[i], y_vals[j]))

        x_vals = [dendro['data'][0].to_plotly_json().pop('x'),
                  dendro['data'][1].to_plotly_json().pop('x'),
                  dendro['data'][2].to_plotly_json().pop('x'),
                  dendro['data'][3].to_plotly_json().pop('x')]
        for i in range(len(x_vals)):
            for j in range(len(x_vals)):
                if i != j:
                    self.assertFalse(np.allclose(x_vals[i], x_vals[j]))

        # we also need to check the ticktext manually
        xaxis_ticktext = dendro['layout'].to_plotly_json()['xaxis'].pop('ticktext')
        self.assertEqual(xaxis_ticktext[0], 'John')

        # this is actually a bit clearer when debugging tests.
        self.assert_fig_equal(dendro['data'][0],
                              expected_dendro['data'][0],
                              ignore=['uid', 'x', 'y'])
        self.assert_fig_equal(dendro['data'][1],
                              expected_dendro['data'][1],
                              ignore=['uid', 'x', 'y'])
        self.assert_fig_equal(dendro['data'][2],
                              expected_dendro['data'][2],
                              ignore=['uid', 'x', 'y'])
        self.assert_fig_equal(dendro['data'][3],
                              expected_dendro['data'][3],
                              ignore=['uid', 'x', 'y'])

        # layout except xaxis
        self.assert_fig_equal(dendro['layout'],
                              expected_dendro['layout'],
                              ignore=['xaxis'])

        # xaxis
        self.assert_fig_equal(dendro['layout']['xaxis'],
                              expected_dendro['layout']['xaxis'],
                              ignore=['ticktext'])

    def test_dendrogram_orientation(self):
        X = np.random.rand(5, 5)

        dendro_left = ff.create_dendrogram(X, orientation='left')
        self.assertEqual(len(dendro_left['layout']['yaxis']['ticktext']), 5)
        tickvals_left = np.array(dendro_left['layout']['yaxis']['tickvals'])
        self.assertTrue((tickvals_left <= 0).all())

        dendro_right = ff.create_dendrogram(X, orientation='right')
        tickvals_right = np.array(dendro_right['layout']['yaxis']['tickvals'])
        self.assertTrue((tickvals_right >= 0).all())

        dendro_bottom = ff.create_dendrogram(X, orientation='bottom')
        self.assertEqual(len(dendro_bottom['layout']['xaxis']['ticktext']), 5)
        tickvals_bottom = np.array(
            dendro_bottom['layout']['xaxis']['tickvals']
        )
        self.assertTrue((tickvals_bottom >= 0).all())

        dendro_top = ff.create_dendrogram(X, orientation='top')
        tickvals_top = np.array(dendro_top['layout']['xaxis']['tickvals'])
        self.assertTrue((tickvals_top <= 0).all())

    def test_dendrogram_colorscale(self):
        X = np.array([[1, 2, 3, 4],
                      [1, 1, 3, 4],
                      [1, 2, 1, 4],
                      [1, 2, 3, 1]])
        greyscale = [
            'rgb(0,0,0)',  # black
            'rgb(05,105,105)',  # dim grey
            'rgb(128,128,128)',  # grey
            'rgb(169,169,169)',  # dark grey
            'rgb(192,192,192)',  # silver
            'rgb(211,211,211)',  # light grey
            'rgb(220,220,220)',  # gainsboro
            'rgb(245,245,245)'  # white smoke
        ]

        dendro = ff.create_dendrogram(X, colorscale=greyscale)

        expected_dendro = go.Figure(
            data=[
                go.Scatter(
                    x=np.array([25., 25., 35., 35.]),
                    y=np.array([0., 1., 1., 0.]),
                    marker=go.scatter.Marker(color='rgb(128,128,128)'),
                    mode='lines',
                    xaxis='x',
                    yaxis='y',
                    hoverinfo='text',
                    text=None
                ),
                go.Scatter(
                    x=np.array([15., 15., 30., 30.]),
                    y=np.array([0., 2.23606798, 2.23606798, 1.]),
                    marker=go.scatter.Marker(color='rgb(128,128,128)'),
                    mode='lines',
                    xaxis='x',
                    yaxis='y',
                    hoverinfo='text',
                    text=None
                ),
                go.Scatter(
                    x=np.array([5., 5., 22.5, 22.5]),
                    y=np.array([0., 3.60555128, 3.60555128, 2.23606798]),
                    marker=go.scatter.Marker(color='rgb(0,0,0)'),
                    mode='lines',
                    xaxis='x',
                    yaxis='y',
                    hoverinfo='text',
                    text=None
                )
            ],
            layout=go.Layout(
                autosize=False,
                height=np.inf,
                hovermode='closest',
                showlegend=False,
                width=np.inf,
                xaxis=go.layout.XAxis(
                    mirror='allticks',
                    rangemode='tozero',
                    showgrid=False,
                    showline=True,
                    showticklabels=True,
                    tickmode='array',
                    ticks='outside',
                    ticktext=np.array(['3', '2', '0', '1']),
                    tickvals=[5.0, 15.0, 25.0, 35.0],
                    type='linear',
                    zeroline=False
                ),
                yaxis=go.layout.YAxis(
                    mirror='allticks',
                    rangemode='tozero',
                    showgrid=False,
                    showline=True,
                    showticklabels=True,
                    ticks='outside',
                    type='linear',
                    zeroline=False
                )
            )
        )

        self.assertEqual(len(dendro['data']), 3)

        # this is actually a bit clearer when debugging tests.
        self.assert_fig_equal(dendro['data'][0], expected_dendro['data'][0])
        self.assert_fig_equal(dendro['data'][1], expected_dendro['data'][1])
        self.assert_fig_equal(dendro['data'][2], expected_dendro['data'][2])


class TestTrisurf(NumpyTestUtilsMixin, TestCase):

    def test_vmin_and_vmax(self):

        # check if vmin is greater than or equal to vmax
        u = np.linspace(0, 2, 2)
        v = np.linspace(0, 2, 2)
        u, v = np.meshgrid(u, v)
        u = u.flatten()
        v = v.flatten()

        x = u
        y = v
        z = u*v

        points2D = np.vstack([u, v]).T
        tri = Delaunay(points2D)
        simplices = tri.simplices

        pattern = (
            "Incorrect relation between vmin and vmax. The vmin value cannot "
            "be bigger than or equal to the value of vmax."
        )

        self.assertRaisesRegexp(PlotlyError, pattern,
                                ff.create_trisurf,
                                x, y, z, simplices)

    def test_valid_colormap(self):

        # create data for trisurf plot
        u = np.linspace(-np.pi, np.pi, 3)
        v = np.linspace(-np.pi, np.pi, 3)
        u, v = np.meshgrid(u, v)
        u = u.flatten()
        v = v.flatten()

        x = u
        y = u*np.cos(v)
        z = u*np.sin(v)

        points2D = np.vstack([u, v]).T
        tri = Delaunay(points2D)
        simplices = tri.simplices

        # check that a valid plotly colorscale string is entered

        pattern = (
            "If your colors variable is a string, it must be a Plotly scale, "
            "an rgb color or a hex color."
        )

        self.assertRaisesRegexp(PlotlyError, pattern,
                                ff.create_trisurf,
                                x, y, z, simplices, colormap='foo')

        # check: if colormap is a list of rgb color strings, make sure the
        # entries of each color are no greater than 255.0

        pattern2 = (
            "Whoops! The elements in your rgb colors tuples "
            "cannot exceed 255.0."
        )

        self.assertRaisesRegexp(PlotlyError, pattern2,
                                ff.create_trisurf,
                                x, y, z, simplices,
                                colormap=['rgb(4, 5, 600)'])

        # check: if colormap is a list of tuple colors, make sure the entries
        # of each tuple are no greater than 1.0

        pattern3 = (
            "Whoops! The elements in your colors tuples cannot exceed 1.0."
        )

        self.assertRaisesRegexp(PlotlyError, pattern3,
                                ff.create_trisurf,
                                x, y, z, simplices,
                                colormap=[(0.8, 1.0, 1.2)])

    def test_trisurf_all_args(self):

        # check if trisurf plot matches with expected output
        u = np.linspace(-1, 1, 3)
        v = np.linspace(-1, 1, 3)
        u, v = np.meshgrid(u, v)
        u = u.flatten()
        v = v.flatten()

        x = u
        y = v
        z = u*v

        points2D = np.vstack([u, v]).T
        tri = Delaunay(points2D)
        simplices = tri.simplices

        test_trisurf_plot = ff.create_trisurf(
            x, y, z, simplices
        )

        exp_trisurf_plot = {
            'data': [{'facecolor': ['rgb(143, 123, 97)', 'rgb(255, 127, 14)',
                                    'rgb(143, 123, 97)', 'rgb(31, 119, 180)',
                                    'rgb(143, 123, 97)', 'rgb(31, 119, 180)',
                                    'rgb(143, 123, 97)', 'rgb(255, 127, 14)'],
                     'i': [3, 1, 1, 5, 7, 3, 5, 7],
                     'j': [1, 3, 5, 1, 3, 7, 7, 5],
                     'k': [4, 0, 4, 2, 4, 6, 4, 8],
                     'name': '',
                     'type': 'mesh3d',
                     'x': [-1.,  0.,  1., -1.,  0.,  1., -1.,  0.,  1.],
                     'y': [-1., -1., -1.,  0.,  0.,  0.,  1.,  1.,  1.],
                     'z': [1., -0., -1., -0.,  0.,  0., -1.,  0.,  1.]},
                     {'line': {'color': 'rgb(50, 50, 50)', 'width': 1.5},
                      'mode': 'lines',
                      'showlegend': False,
                      'type': 'scatter3d',
                      'x': [-1.0, 0.0, 0.0, -1.0, None, 0.0, -1.0, -1.0, 0.0,
                            None, 0.0, 1.0, 0.0, 0.0, None, 1.0, 0.0, 1.0,
                            1.0, None, 0.0, -1.0, 0.0, 0.0, None, -1.0, 0.0,
                            -1.0, -1.0, None, 1.0, 0.0, 0.0, 1.0, None, 0.0,
                            1.0, 1.0, 0.0, None],
                      'y': [0.0, -1.0, 0.0, 0.0, None, -1.0, 0.0, -1.0, -1.0,
                            None, -1.0, 0.0, 0.0, -1.0, None, 0.0, -1.0, -1.0,
                            0.0, None, 1.0, 0.0, 0.0, 1.0, None, 0.0, 1.0,
                            1.0, 0.0, None, 0.0, 1.0, 0.0, 0.0, None, 1.0,
                            0.0, 1.0, 1.0, None],
                      'z': [-0.0, -0.0, 0.0, -0.0, None, -0.0, -0.0, 1.0,
                            -0.0, None, -0.0, 0.0, 0.0, -0.0, None, 0.0, -0.0,
                            -1.0, 0.0, None, 0.0, -0.0, 0.0, 0.0, None, -0.0,
                            0.0, -1.0, -0.0, None, 0.0, 0.0, 0.0, 0.0, None,
                            0.0, 0.0, 1.0, 0.0, None]},
                     {'hoverinfo': 'none',
                      'marker': {'color': [-0.33333333333333331,
                                           0.33333333333333331],
                                 'colorscale': [[0.0, 'rgb(31, 119, 180)'],
                                                [1.0, 'rgb(255, 127, 14)']],
                                 'showscale': True,
                                 'size': 0.1},
                      'mode': 'markers',
                      'showlegend': False,
                      'type': 'scatter3d',
                      'x': [-1.],
                      'y': [-1.],
                      'z': [1.]}],
            'layout': {'height': 800,
                       'scene': {'aspectratio': {'x': 1, 'y': 1, 'z': 1},
                                 'xaxis': {'backgroundcolor': 'rgb(230, 230, 230)',
                                           'gridcolor': 'rgb(255, 255, 255)',
                                           'showbackground': True,
                                           'zerolinecolor': 'rgb(255, 255, 255)'},
                                 'yaxis': {'backgroundcolor': 'rgb(230, 230, 230)',
                                           'gridcolor': 'rgb(255, 255, 255)',
                                           'showbackground': True,
                                           'zerolinecolor': 'rgb(255, 255, 255)'},
                                 'zaxis': {'backgroundcolor': 'rgb(230, 230, 230)',
                                           'gridcolor': 'rgb(255, 255, 255)',
                                           'showbackground': True,
                                           'zerolinecolor': 'rgb(255, 255, 255)'}},
                       'title': 'Trisurf Plot',
                       'width': 800}
        }

        self.assert_fig_equal(test_trisurf_plot['data'][0],
                               exp_trisurf_plot['data'][0])

        self.assert_fig_equal(test_trisurf_plot['data'][1],
                               exp_trisurf_plot['data'][1])

        self.assert_fig_equal(test_trisurf_plot['data'][2],
                              exp_trisurf_plot['data'][2])

        self.assert_fig_equal(test_trisurf_plot['layout'],
                              exp_trisurf_plot['layout'])

        # Test passing custom colors
        colors_raw = np.random.randn(simplices.shape[0])
        colors_str = ['rgb(%s, %s, %s)' % (i, j, k)
                      for i, j, k in np.random.randn(simplices.shape[0], 3)]

        # Color == strings should be kept the same
        test_colors_plot = ff.create_trisurf(
            x, y, z, simplices, color_func=colors_str
        )
        self.assertListEqual(list(test_colors_plot['data'][0]['facecolor']),
                             list(colors_str))
        # Colors must match length of simplices
        colors_bad = colors_str[:-1]
        self.assertRaises(ValueError, ff.create_trisurf, x, y,
                          z, simplices, color_func=colors_bad)
        # Check converting custom colors to strings
        test_colors_plot = ff.create_trisurf(
            x, y, z, simplices, color_func=colors_raw
        )
        self.assertTrue(isinstance(test_colors_plot['data'][0]['facecolor'][0],
                                   str))


class TestScatterPlotMatrix(NumpyTestUtilsMixin, TestCase):

    def test_dataframe_input(self):

        # check: dataframe is imported
        df = 'foo'

        pattern = (
            "Dataframe not inputed. Please use a pandas dataframe to produce "
            "a scatterplot matrix."
        )

        self.assertRaisesRegexp(PlotlyError, pattern,
                                ff.create_scatterplotmatrix,
                                df)

    def test_one_column_dataframe(self):

        # check: dataframe has 1 column or less
        df = pd.DataFrame([1, 2, 3])

        pattern = (
            "Dataframe has only one column. To use the scatterplot matrix, "
            "use at least 2 columns."
        )

        self.assertRaisesRegexp(PlotlyError, pattern,
                                ff.create_scatterplotmatrix,
                                df)

    def test_valid_diag_choice(self):

        # make sure that the diagonal param is valid
        df = pd.DataFrame([[1, 2, 3], [4, 5, 6]])

        self.assertRaises(PlotlyError,
                          ff.create_scatterplotmatrix,
                          df, diag='foo')

    def test_forbidden_params(self):

        # check: the forbidden params of 'marker' in **kwargs
        df = pd.DataFrame([[1, 2, 3], [4, 5, 6]])

        kwargs = {'marker': {'size': 15}}

        pattern = (
            "Your kwargs dictionary cannot include the 'size', 'color' or "
            "'colorscale' key words inside the marker dict since 'size' is "
            "already an argument of the scatterplot matrix function and both "
            "'color' and 'colorscale are set internally."
        )

        self.assertRaisesRegexp(PlotlyError, pattern,
                                ff.create_scatterplotmatrix,
                                df, **kwargs)

    def test_valid_index_choice(self):

        # check: index is a column name
        df = pd.DataFrame([[1, 2], [3, 4]], columns=['apple', 'pear'])

        pattern = (
            "Make sure you set the index input variable to one of the column "
            "names of your dataframe."
        )

        self.assertRaisesRegexp(PlotlyError, pattern,
                                ff.create_scatterplotmatrix,
                                df, index='grape')

    def test_same_data_in_dataframe_columns(self):

        # check: either all numbers or strings in each dataframe column
        df = pd.DataFrame([['a', 2], [3, 4]])

        pattern = (
            "Error in dataframe. Make sure all entries of each column are "
            "either numbers or strings."
        )

        self.assertRaisesRegexp(PlotlyError, pattern,
                                ff.create_scatterplotmatrix,
                                df)

        df = pd.DataFrame([[1, 2], ['a', 4]])

        self.assertRaisesRegexp(PlotlyError, pattern,
                                ff.create_scatterplotmatrix,
                                df)

    def test_same_data_in_index(self):

        # check: either all numbers or strings in index column
        df = pd.DataFrame([['a', 2], [3, 4]], columns=['apple', 'pear'])

        pattern = (
            "Error in indexing column. Make sure all entries of each column "
            "are all numbers or all strings."
        )

        self.assertRaisesRegexp(PlotlyError, pattern,
                                ff.create_scatterplotmatrix,
                                df, index='apple')

        df = pd.DataFrame([[1, 2], ['a', 4]], columns=['apple', 'pear'])

        self.assertRaisesRegexp(PlotlyError, pattern,
                                ff.create_scatterplotmatrix,
                                df, index='apple')

    def test_valid_colormap(self):

        # check: the colormap argument is in a valid form
        df = pd.DataFrame([[1, 2, 3], [4, 5, 6], [7, 8, 9]],
                          columns=['a', 'b', 'c'])

        # check: valid plotly scalename is entered
        self.assertRaises(PlotlyError,
                          ff.create_scatterplotmatrix,
                          df, index='a', colormap='fake_scale')

        pattern_rgb = (
            "Whoops! The elements in your rgb colors tuples cannot "
            "exceed 255.0."
        )

        # check: proper 'rgb' color
        self.assertRaisesRegexp(PlotlyError, pattern_rgb,
                                ff.create_scatterplotmatrix,
                                df, colormap='rgb(500, 1, 1)', index='c')

        self.assertRaisesRegexp(PlotlyError, pattern_rgb,
                                ff.create_scatterplotmatrix,
                                df, colormap=['rgb(500, 1, 1)'], index='c')

        pattern_tuple = (
            "Whoops! The elements in your colors tuples cannot "
            "exceed 1.0."
        )

        # check: proper color tuple
        self.assertRaisesRegexp(PlotlyError, pattern_tuple,
                                ff.create_scatterplotmatrix,
                                df, colormap=(2, 1, 1), index='c')

        self.assertRaisesRegexp(PlotlyError, pattern_tuple,
                                ff.create_scatterplotmatrix,
                                df, colormap=[(2, 1, 1)], index='c')

    def test_valid_endpts(self):

        # check: the endpts is a list or a tuple
        df = pd.DataFrame([[1, 2, 3], [4, 5, 6], [7, 8, 9]],
                          columns=['a', 'b', 'c'])

        pattern = (
            "The intervals_endpts argument must be a list or tuple of a "
            "sequence of increasing numbers."
        )

        self.assertRaisesRegexp(PlotlyError, pattern,
                                ff.create_scatterplotmatrix,
                                df, index='a', colormap='Hot', endpts='foo')

        # check: the endpts are a list of numbers
        self.assertRaisesRegexp(PlotlyError, pattern,
                                ff.create_scatterplotmatrix,
                                df, index='a', colormap='Hot', endpts=['a'])

        # check: endpts is a list of INCREASING numbers
        self.assertRaisesRegexp(PlotlyError, pattern,
                                ff.create_scatterplotmatrix,
                                df, index='a', colormap='Hot', endpts=[2, 1])

    def test_dictionary_colormap(self):

        # if colormap is a dictionary, make sure it all the values in the
        # index column are keys in colormap
        df = pd.DataFrame([['apple', 'happy'], ['pear', 'sad']],
                          columns=['Fruit', 'Emotion'])

        colormap = {'happy': 'rgb(5, 5, 5)'}

        pattern = (
            "If colormap is a dictionary, all the names in the index "
            "must be keys."
        )

        self.assertRaisesRegexp(PlotlyError, pattern,
                                ff.create_scatterplotmatrix,
                                df, index='Emotion', colormap=colormap)

    def test_scatter_plot_matrix(self):

        # check if test scatter plot matrix without index or theme matches
        # with the expected output
        df = pd.DataFrame([[2, 'Apple'], [6, 'Pear'],
                          [-15, 'Apple'], [5, 'Pear'],
                          [-2, 'Apple'], [0, 'Apple']],
                          columns=['Numbers', 'Fruit'])

        test_scatter_plot_matrix = ff.create_scatterplotmatrix(
            df=df, diag='box', height=1000, width=1000, size=13,
            title='Scatterplot Matrix'
        )

        exp_scatter_plot_matrix = {
            'data': [{'showlegend': False,
                      'type': 'box',
                      'xaxis': 'x',
                      'y': [2, 6, -15, 5, -2, 0],
                      'yaxis': 'y'},
                     {'marker': {'size': 13},
                      'mode': 'markers',
                      'showlegend': False,
                      'type': 'scatter',
                      'x': ['Apple', 'Pear', 'Apple',
                            'Pear', 'Apple', 'Apple'],
                      'xaxis': 'x2',
                      'y': [2, 6, -15, 5, -2, 0],
                      'yaxis': 'y2'},
                     {'marker': {'size': 13},
                      'mode': 'markers',
                      'showlegend': False,
                      'type': 'scatter',
                      'x': [2, 6, -15, 5, -2, 0],
                      'xaxis': 'x3',
                      'y': ['Apple', 'Pear', 'Apple',
                            'Pear', 'Apple', 'Apple'],
                      'yaxis': 'y3'},
                     {'name': None,
                      'showlegend': False,
                      'type': 'box',
                      'xaxis': 'x4',
                      'y': ['Apple', 'Pear', 'Apple',
                            'Pear', 'Apple', 'Apple'],
                      'yaxis': 'y4'}],
            'layout': {'height': 1000,
                       'showlegend': True,
                       'title': 'Scatterplot Matrix',
                       'width': 1000,
                       'xaxis': {'anchor': 'y',
                                  'domain': [0.0, 0.45],
                                  'showticklabels': False},
                       'xaxis2': {'anchor': 'y2',
                                  'domain': [0.55, 1.0]},
                       'xaxis3': {'anchor': 'y3',
                                  'domain': [0.0, 0.45],
                                  'title': 'Numbers'},
                       'xaxis4': {'anchor': 'y4',
                                  'domain': [0.55, 1.0],
                                  'showticklabels': False,
                                  'title': 'Fruit'},
                       'yaxis': {'anchor': 'x',
                                  'domain': [0.575, 1.0],
                                  'title': 'Numbers'},
                       'yaxis2': {'anchor': 'x2',
                                  'domain': [0.575, 1.0]},
                       'yaxis3': {'anchor': 'x3',
                                  'domain': [0.0, 0.425],
                                  'title': 'Fruit'},
                       'yaxis4': {'anchor': 'x4',
                                  'domain': [0.0, 0.425]}}
        }

        self.assert_fig_equal(test_scatter_plot_matrix['data'][0],
                              exp_scatter_plot_matrix['data'][0])

        self.assert_fig_equal(test_scatter_plot_matrix['data'][1],
                              exp_scatter_plot_matrix['data'][1])

        self.assert_fig_equal(test_scatter_plot_matrix['layout'],
                              exp_scatter_plot_matrix['layout'])

    def test_scatter_plot_matrix_kwargs(self):

        # check if test scatter plot matrix matches with
        # the expected output
        df = pd.DataFrame([[2, 'Apple'], [6, 'Pear'],
                          [-15, 'Apple'], [5, 'Pear'],
                          [-2, 'Apple'], [0, 'Apple']],
                          columns=['Numbers', 'Fruit'])

        test_scatter_plot_matrix = ff.create_scatterplotmatrix(
            df, index='Fruit', endpts=[-10, -1], diag='histogram',
            height=1000, width=1000, size=13, title='Scatterplot Matrix',
            colormap='YlOrRd', marker=dict(symbol=136)
        )

        exp_scatter_plot_matrix = {
            'data': [{'marker': {'color': 'rgb(128, 0, 38)'},
                      'showlegend': False,
                      'type': 'histogram',
                      'x': [2, -15, -2, 0],
                      'xaxis': 'x',
                      'yaxis': 'y'},
                     {'marker': {'color': 'rgb(255, 255, 204)'},
                      'showlegend': False,
                      'type': 'histogram',
                      'x': [6, 5],
                      'xaxis': 'x',
                      'yaxis': 'y'}],
            'layout': {'barmode': 'stack',
                       'height': 1000,
                       'showlegend': True,
                       'title': 'Scatterplot Matrix',
                       'width': 1000,
                       'xaxis': {'anchor': 'y',
                                  'domain': [0.0, 1.0],
                                  'title': 'Numbers'},
                       'yaxis': {'anchor': 'x',
                                  'domain': [0.0, 1.0],
                                  'title': 'Numbers'}}
        }

        self.assert_fig_equal(test_scatter_plot_matrix['data'][0],
                              exp_scatter_plot_matrix['data'][0])

        self.assert_fig_equal(test_scatter_plot_matrix['data'][1],
                               exp_scatter_plot_matrix['data'][1])

        self.assert_fig_equal(test_scatter_plot_matrix['layout'],
                               exp_scatter_plot_matrix['layout'])


class TestGantt(NumpyTestUtilsMixin, TestCase):

    def test_df_dataframe(self):

        # validate dataframe has correct column names
        df1 = pd.DataFrame([[2, 'Apple']], columns=['Numbers', 'Fruit'])
        self.assertRaises(PlotlyError, ff.create_gantt, df1)

    def test_df_dataframe_all_args(self):

        # check if gantt chart matches with expected output

        df = pd.DataFrame([['Job A', '2009-01-01', '2009-02-30'],
                           ['Job B', '2009-03-05', '2009-04-15']],
                          columns=['Task', 'Start', 'Finish'])

        test_gantt_chart = ff.create_gantt(df)

        exp_gantt_chart = {'data': [{'marker': {'color': 'white'},
                                     'name': '',
                                     'type': 'scatter',
                                     'x': ['2009-01-01', '2009-02-30'],
                                     'y': [0, 0]},
                                    {'marker': {'color': 'white'},
                                    'name': '',
                                    'type': 'scatter',
                                    'x': ['2009-03-05', '2009-04-15'],
                                    'y': [1, 1]}],
                            'layout': {'height': 600,
                                       'hovermode': 'closest',
                                       'shapes': [{'fillcolor': 'rgb(31, 119, 180)',
                                                   'line': {'width': 0},
                                                   'opacity': 1,
                                                   'type': 'rect',
                                                   'x0': '2009-01-01',
                                                   'x1': '2009-02-30',
                                                   'xref': 'x',
                                                   'y0': -0.2,
                                                   'y1': 0.2,
                                                   'yref': 'y'},
                                                  {'fillcolor': 'rgb(255, 127, 14)',
                                                   'line': {'width': 0},
                                                   'opacity': 1,
                                                   'type': 'rect',
                                                   'x0': '2009-03-05',
                                                   'x1': '2009-04-15',
                                                   'xref': 'x',
                                                   'y0': 0.8,
                                                   'y1': 1.2,
                                                   'yref': 'y'}],
                                       'showlegend': False,
                                       'title': 'Gantt Chart',
                                       'width': 900,
                                       'xaxis': {'rangeselector': {'buttons': [{'count': 7,
                                       'label': '1w',
                                       'step': 'day',
                                       'stepmode': 'backward'},
                                       {'count': 1,
                                        'label': '1m',
                                        'step': 'month',
                                        'stepmode': 'backward'},
                                       {'count': 6,
                                        'label': '6m',
                                        'step': 'month',
                                        'stepmode': 'backward'},
                                       {'count': 1,
                                        'label': 'YTD',
                                        'step': 'year',
                                        'stepmode': 'todate'},
                                       {'count': 1,
                                        'label': '1y',
                                        'step': 'year',
                                        'stepmode': 'backward'},
                                       {'step': 'all'}]},
                                       'showgrid': False,
                                       'type': 'date',
                                       'zeroline': False},
                                       'yaxis': {'autorange': False,
                                       'range': [-1, 3],
                                       'showgrid': False,
                                       'ticktext': ['Job A', 'Job B'],
                                       'tickvals': [0, 1],
                                       'zeroline': False}}}

        self.assert_fig_equal(test_gantt_chart['data'][0],
                              exp_gantt_chart['data'][0])

        self.assert_fig_equal(test_gantt_chart['layout'],
                               exp_gantt_chart['layout'])


class TestViolin(NumpyTestUtilsMixin, TestCase):

    def test_colors_validation(self):

        # check: colors is in an acceptable form

        data = [1, 5, 8]

        pattern = ("Whoops! The elements in your rgb colors tuples cannot "
                   "exceed 255.0.")

        self.assertRaisesRegexp(PlotlyError, pattern,
                                ff.create_violin,
                                data, colors='rgb(300, 2, 3)')

        self.assertRaisesRegexp(PlotlyError, pattern,
                                ff.create_violin,
                                data, colors=['rgb(300, 2, 3)'])

        self.assertRaisesRegexp(PlotlyError, pattern,
                                ff.create_violin,
                                data, colors={'apple': 'rgb(300, 2, 3)'})

        pattern2 = ("Whoops! The elements in your colors tuples cannot "
                    "exceed 1.0.")

        self.assertRaisesRegexp(PlotlyError, pattern2,
                                ff.create_violin,
                                data, colors=(1.1, 1, 1))

        self.assertRaisesRegexp(PlotlyError, pattern2,
                                ff.create_violin,
                                data, colors=[(1.1, 1, 1)])

        self.assertRaisesRegexp(PlotlyError, pattern2,
                                ff.create_violin,
                                data, colors={'apple': (1.1, 1, 1)})

        # check: if valid string color is inputted
        self.assertRaises(PlotlyError, ff.create_violin,
                          data, colors='foo')

    def test_data_header(self):

        # make sure data_header is entered

        data = pd.DataFrame([['apple', 2], ['pear', 4]],
                            columns=['a', 'b'])

        pattern = ("data_header must be the column name with the desired "
                   "numeric data for the violin plot.")

        self.assertRaisesRegexp(PlotlyError, pattern,
                                ff.create_violin, data,
                                group_header='a', colors=['rgb(1, 2, 3)'])

    def test_data_as_list(self):

        # check: data is a non empty list of numbers

        data = []

        pattern = ("If data is a list, it must be nonempty and contain "
                   "either numbers or dictionaries.")

        self.assertRaisesRegexp(PlotlyError, pattern,
                                ff.create_violin,
                                data)

        data = [1, 'foo']

        pattern2 = ("If data is a list, it must contain only numbers.")

        self.assertRaisesRegexp(PlotlyError, pattern2,
                                ff.create_violin, data)

    def test_dataframe_input(self):

        # check: dataframe is entered if group_header is True

        data = [1, 2, 3]

        pattern = ("Error. You must use a pandas DataFrame if you are using "
                   "a group header.")

        self.assertRaisesRegexp(PlotlyError, pattern,
                                ff.create_violin, data,
                                group_header=True)

    def test_colors_dict(self):

        # check: if colorscale is True, make sure colors is not a dictionary

        data = pd.DataFrame([['apple', 2], ['pear', 4]],
                            columns=['a', 'b'])

        pattern = ("The colors param cannot be a dictionary if you are "
                   "using a colorscale.")

        self.assertRaisesRegexp(PlotlyError, pattern,
                                ff.create_violin, data,
                                data_header='b', group_header='a',
                                use_colorscale=True,
                                colors={'a': 'rgb(1, 2, 3)'})

        # check: colors contains all group names as keys

        pattern2 = ("If colors is a dictionary, all the group names must "
                    "appear as keys in colors.")

        self.assertRaisesRegexp(PlotlyError, pattern2,
                                ff.create_violin, data,
                                data_header='b', group_header='a',
                                use_colorscale=False,
                                colors={'a': 'rgb(1, 2, 3)'})

    def test_valid_colorscale(self):

        # check: if colorscale is enabled, colors is a list with 2+ items

        data = pd.DataFrame([['apple', 2], ['pear', 4]],
                            columns=['a', 'b'])

        pattern = ("colors must be a list with at least 2 colors. A Plotly "
                   "scale is allowed.")

        self.assertRaisesRegexp(PlotlyError, pattern,
                                ff.create_violin, data,
                                data_header='b', group_header='a',
                                use_colorscale=True,
                                colors='rgb(1, 2, 3)')

    def test_group_stats(self):

        # check: group_stats is a dictionary

        data = pd.DataFrame([['apple', 2], ['pear', 4]],
                            columns=['a', 'b'])

        pattern = ("Your group_stats param must be a dictionary.")

        self.assertRaisesRegexp(PlotlyError, pattern,
                                ff.create_violin, data,
                                data_header='b', group_header='a',
                                use_colorscale=True,
                                colors=['rgb(1, 2, 3)', 'rgb(4, 5, 6)'],
                                group_stats=1)

        # check: all groups are represented as keys in group_stats

        pattern2 = ("All values/groups in the index column must be "
                    "represented as a key in group_stats.")

        self.assertRaisesRegexp(PlotlyError, pattern2,
                                ff.create_violin, data,
                                data_header='b', group_header='a',
                                use_colorscale=True,
                                colors=['rgb(1, 2, 3)', 'rgb(4, 5, 6)'],
                                group_stats={'apple': 1})

    def test_violin_fig(self):

        # check: test violin fig matches expected fig

        test_violin = ff.create_violin(data=[1, 2])

        exp_violin = {
            'data': [{'fill': 'tonextx',
                     'fillcolor': 'rgb(31, 119, 180)',
                     'hoverinfo': 'text',
                     'line': {'color': 'rgb(0, 0, 0)',
                              'shape': 'spline',
                              'width': 0.5},
                     'mode': 'lines',
                     'name': '',
                     'opacity': 0.5,
                     'text': ['(pdf(y), y)=(-0.41, 1.00)',
                              '(pdf(y), y)=(-0.41, 1.01)',
                              '(pdf(y), y)=(-0.42, 1.02)',
                              '(pdf(y), y)=(-0.42, 1.03)',
                              '(pdf(y), y)=(-0.42, 1.04)',
                              '(pdf(y), y)=(-0.42, 1.05)',
                              '(pdf(y), y)=(-0.42, 1.06)',
                              '(pdf(y), y)=(-0.43, 1.07)',
                              '(pdf(y), y)=(-0.43, 1.08)',
                              '(pdf(y), y)=(-0.43, 1.09)',
                              '(pdf(y), y)=(-0.43, 1.10)',
                              '(pdf(y), y)=(-0.43, 1.11)',
                              '(pdf(y), y)=(-0.43, 1.12)',
                              '(pdf(y), y)=(-0.44, 1.13)',
                              '(pdf(y), y)=(-0.44, 1.14)',
                              '(pdf(y), y)=(-0.44, 1.15)',
                              '(pdf(y), y)=(-0.44, 1.16)',
                              '(pdf(y), y)=(-0.44, 1.17)',
                              '(pdf(y), y)=(-0.44, 1.18)',
                              '(pdf(y), y)=(-0.45, 1.19)',
                              '(pdf(y), y)=(-0.45, 1.20)',
                              '(pdf(y), y)=(-0.45, 1.21)',
                              '(pdf(y), y)=(-0.45, 1.22)',
                              '(pdf(y), y)=(-0.45, 1.23)',
                              '(pdf(y), y)=(-0.45, 1.24)',
                              '(pdf(y), y)=(-0.45, 1.25)',
                              '(pdf(y), y)=(-0.45, 1.26)',
                              '(pdf(y), y)=(-0.45, 1.27)',
                              '(pdf(y), y)=(-0.46, 1.28)',
                              '(pdf(y), y)=(-0.46, 1.29)',
                              '(pdf(y), y)=(-0.46, 1.30)',
                              '(pdf(y), y)=(-0.46, 1.31)',
                              '(pdf(y), y)=(-0.46, 1.32)',
                              '(pdf(y), y)=(-0.46, 1.33)',
                              '(pdf(y), y)=(-0.46, 1.34)',
                              '(pdf(y), y)=(-0.46, 1.35)',
                              '(pdf(y), y)=(-0.46, 1.36)',
                              '(pdf(y), y)=(-0.46, 1.37)',
                              '(pdf(y), y)=(-0.46, 1.38)',
                              '(pdf(y), y)=(-0.46, 1.39)',
                              '(pdf(y), y)=(-0.46, 1.40)',
                              '(pdf(y), y)=(-0.46, 1.41)',
                              '(pdf(y), y)=(-0.46, 1.42)',
                              '(pdf(y), y)=(-0.47, 1.43)',
                              '(pdf(y), y)=(-0.47, 1.44)',
                              '(pdf(y), y)=(-0.47, 1.45)',
                              '(pdf(y), y)=(-0.47, 1.46)',
                              '(pdf(y), y)=(-0.47, 1.47)',
                              '(pdf(y), y)=(-0.47, 1.48)',
                              '(pdf(y), y)=(-0.47, 1.49)',
                              '(pdf(y), y)=(-0.47, 1.51)',
                              '(pdf(y), y)=(-0.47, 1.52)',
                              '(pdf(y), y)=(-0.47, 1.53)',
                              '(pdf(y), y)=(-0.47, 1.54)',
                              '(pdf(y), y)=(-0.47, 1.55)',
                              '(pdf(y), y)=(-0.47, 1.56)',
                              '(pdf(y), y)=(-0.47, 1.57)',
                              '(pdf(y), y)=(-0.46, 1.58)',
                              '(pdf(y), y)=(-0.46, 1.59)',
                              '(pdf(y), y)=(-0.46, 1.60)',
                              '(pdf(y), y)=(-0.46, 1.61)',
                              '(pdf(y), y)=(-0.46, 1.62)',
                              '(pdf(y), y)=(-0.46, 1.63)',
                              '(pdf(y), y)=(-0.46, 1.64)',
                              '(pdf(y), y)=(-0.46, 1.65)',
                              '(pdf(y), y)=(-0.46, 1.66)',
                              '(pdf(y), y)=(-0.46, 1.67)',
                              '(pdf(y), y)=(-0.46, 1.68)',
                              '(pdf(y), y)=(-0.46, 1.69)',
                              '(pdf(y), y)=(-0.46, 1.70)',
                              '(pdf(y), y)=(-0.46, 1.71)',
                              '(pdf(y), y)=(-0.46, 1.72)',
                              '(pdf(y), y)=(-0.45, 1.73)',
                              '(pdf(y), y)=(-0.45, 1.74)',
                              '(pdf(y), y)=(-0.45, 1.75)',
                              '(pdf(y), y)=(-0.45, 1.76)',
                              '(pdf(y), y)=(-0.45, 1.77)',
                              '(pdf(y), y)=(-0.45, 1.78)',
                              '(pdf(y), y)=(-0.45, 1.79)',
                              '(pdf(y), y)=(-0.45, 1.80)',
                              '(pdf(y), y)=(-0.45, 1.81)',
                              '(pdf(y), y)=(-0.44, 1.82)',
                              '(pdf(y), y)=(-0.44, 1.83)',
                              '(pdf(y), y)=(-0.44, 1.84)',
                              '(pdf(y), y)=(-0.44, 1.85)',
                              '(pdf(y), y)=(-0.44, 1.86)',
                              '(pdf(y), y)=(-0.44, 1.87)',
                              '(pdf(y), y)=(-0.43, 1.88)',
                              '(pdf(y), y)=(-0.43, 1.89)',
                              '(pdf(y), y)=(-0.43, 1.90)',
                              '(pdf(y), y)=(-0.43, 1.91)',
                              '(pdf(y), y)=(-0.43, 1.92)',
                              '(pdf(y), y)=(-0.43, 1.93)',
                              '(pdf(y), y)=(-0.42, 1.94)',
                              '(pdf(y), y)=(-0.42, 1.95)',
                              '(pdf(y), y)=(-0.42, 1.96)',
                              '(pdf(y), y)=(-0.42, 1.97)',
                              '(pdf(y), y)=(-0.42, 1.98)',
                              '(pdf(y), y)=(-0.41, 1.99)',
                              '(pdf(y), y)=(-0.41, 2.00)'],
                      'type': 'scatter',
                      'x': np.array([-0.41064744, -0.41293151, -0.41516635,
                                     -0.41735177, -0.41948764, -0.42157385,
                                     -0.42361031, -0.42559697, -0.42753381,
                                     -0.42942082, -0.43125804, -0.43304552,
                                     -0.43478334, -0.4364716, -0.4381104,
                                     -0.4396999, -0.44124025, -0.44273162,
                                     -0.4441742, -0.4455682, -0.44691382,
                                     -0.44821129, -0.44946086, -0.45066275,
                                     -0.45181723, -0.45292454, -0.45398495,
                                     -0.45499871, -0.45596609, -0.45688735,
                                     -0.45776275, -0.45859254, -0.45937698,
                                     -0.46011631, -0.46081078, -0.46146061,
                                     -0.46206603, -0.46262726, -0.46314449,
                                     -0.46361791, -0.4640477, -0.46443404,
                                     -0.46477705, -0.46507689, -0.46533367,
                                     -0.46554749, -0.46571845, -0.4658466,
                                     -0.46593201, -0.4659747, -0.4659747,
                                     -0.46593201, -0.4658466, -0.46571845,
                                     -0.46554749, -0.46533367, -0.46507689,
                                     -0.46477705, -0.46443404, -0.4640477,
                                     -0.46361791, -0.46314449, -0.46262726,
                                     -0.46206603, -0.46146061, -0.46081078,
                                     -0.46011631, -0.45937698, -0.45859254,
                                     -0.45776275, -0.45688735, -0.45596609,
                                     -0.45499871, -0.45398495, -0.45292454,
                                     -0.45181723, -0.45066275, -0.44946086,
                                     -0.44821129, -0.44691382, -0.4455682,
                                     -0.4441742, -0.44273162, -0.44124025,
                                     -0.4396999, -0.4381104, -0.4364716,
                                     -0.43478334, -0.43304552, -0.43125804,
                                     -0.42942082, -0.42753381, -0.42559697,
                                     -0.42361031, -0.42157385, -0.41948764,
                                     -0.41735177, -0.41516635, -0.41293151,
                                     -0.41064744]),
                      'y': np.array([1.,           1.01010101,  1.02020202,
                                     1.03030303,  1.04040404, 1.05050505,
                                     1.06060606,  1.07070707,  1.08080808,
                                     1.09090909, 1.1010101,  1.11111111,
                                     1.12121212,  1.13131313,  1.14141414,
                                     1.15151515,  1.16161616,  1.17171717,
                                     1.18181818,  1.19191919, 1.2020202,
                                     1.21212121,  1.22222222,  1.23232323,
                                     1.24242424, 1.25252525,  1.26262626,
                                     1.27272727,  1.28282828,  1.29292929,
                                     1.3030303,  1.31313131,  1.32323232,
                                     1.33333333,  1.34343434, 1.35353535,
                                     1.36363636,  1.37373737,  1.38383838,
                                     1.39393939, 1.4040404,  1.41414141,
                                     1.42424242,  1.43434343,  1.44444444,
                                     1.45454545,  1.46464646,  1.47474747,
                                     1.48484848,  1.49494949, 1.50505051,
                                     1.51515152,  1.52525253,  1.53535354,
                                     1.54545455, 1.55555556,  1.56565657,
                                     1.57575758,  1.58585859,  1.5959596,
                                     1.60606061,  1.61616162,  1.62626263,
                                     1.63636364,  1.64646465, 1.65656566,
                                     1.66666667,  1.67676768,  1.68686869,
                                     1.6969697, 1.70707071,  1.71717172,
                                     1.72727273,  1.73737374,  1.74747475,
                                     1.75757576,  1.76767677,  1.77777778,
                                     1.78787879,  1.7979798, 1.80808081,
                                     1.81818182,  1.82828283,  1.83838384,
                                     1.84848485, 1.85858586,  1.86868687,
                                     1.87878788,  1.88888889,  1.8989899,
                                     1.90909091,  1.91919192,  1.92929293,
                                     1.93939394,  1.94949495, 1.95959596,
                                     1.96969697,  1.97979798,  1.98989899,
                                     2.])},
                     {'fill': 'tonextx',
                      'fillcolor': 'rgb(31, 119, 180)',
                      'hoverinfo': 'text',
                      'line': {'color': 'rgb(0, 0, 0)',
                               'shape': 'spline',
                               'width': 0.5},
                      'mode': 'lines',
                      'name': '',
                      'opacity': 0.5,
                      'text': ['(pdf(y), y)=(0.41, 1.00)',
                               '(pdf(y), y)=(0.41, 1.01)',
                               '(pdf(y), y)=(0.42, 1.02)',
                               '(pdf(y), y)=(0.42, 1.03)',
                               '(pdf(y), y)=(0.42, 1.04)',
                               '(pdf(y), y)=(0.42, 1.05)',
                               '(pdf(y), y)=(0.42, 1.06)',
                               '(pdf(y), y)=(0.43, 1.07)',
                               '(pdf(y), y)=(0.43, 1.08)',
                               '(pdf(y), y)=(0.43, 1.09)',
                               '(pdf(y), y)=(0.43, 1.10)',
                               '(pdf(y), y)=(0.43, 1.11)',
                               '(pdf(y), y)=(0.43, 1.12)',
                               '(pdf(y), y)=(0.44, 1.13)',
                               '(pdf(y), y)=(0.44, 1.14)',
                               '(pdf(y), y)=(0.44, 1.15)',
                               '(pdf(y), y)=(0.44, 1.16)',
                               '(pdf(y), y)=(0.44, 1.17)',
                               '(pdf(y), y)=(0.44, 1.18)',
                               '(pdf(y), y)=(0.45, 1.19)',
                               '(pdf(y), y)=(0.45, 1.20)',
                               '(pdf(y), y)=(0.45, 1.21)',
                               '(pdf(y), y)=(0.45, 1.22)',
                               '(pdf(y), y)=(0.45, 1.23)',
                               '(pdf(y), y)=(0.45, 1.24)',
                               '(pdf(y), y)=(0.45, 1.25)',
                               '(pdf(y), y)=(0.45, 1.26)',
                               '(pdf(y), y)=(0.45, 1.27)',
                               '(pdf(y), y)=(0.46, 1.28)',
                               '(pdf(y), y)=(0.46, 1.29)',
                               '(pdf(y), y)=(0.46, 1.30)',
                               '(pdf(y), y)=(0.46, 1.31)',
                               '(pdf(y), y)=(0.46, 1.32)',
                               '(pdf(y), y)=(0.46, 1.33)',
                               '(pdf(y), y)=(0.46, 1.34)',
                               '(pdf(y), y)=(0.46, 1.35)',
                               '(pdf(y), y)=(0.46, 1.36)',
                               '(pdf(y), y)=(0.46, 1.37)',
                               '(pdf(y), y)=(0.46, 1.38)',
                               '(pdf(y), y)=(0.46, 1.39)',
                               '(pdf(y), y)=(0.46, 1.40)',
                               '(pdf(y), y)=(0.46, 1.41)',
                               '(pdf(y), y)=(0.46, 1.42)',
                               '(pdf(y), y)=(0.47, 1.43)',
                               '(pdf(y), y)=(0.47, 1.44)',
                               '(pdf(y), y)=(0.47, 1.45)',
                               '(pdf(y), y)=(0.47, 1.46)',
                               '(pdf(y), y)=(0.47, 1.47)',
                               '(pdf(y), y)=(0.47, 1.48)',
                               '(pdf(y), y)=(0.47, 1.49)',
                               '(pdf(y), y)=(0.47, 1.51)',
                               '(pdf(y), y)=(0.47, 1.52)',
                               '(pdf(y), y)=(0.47, 1.53)',
                               '(pdf(y), y)=(0.47, 1.54)',
                               '(pdf(y), y)=(0.47, 1.55)',
                               '(pdf(y), y)=(0.47, 1.56)',
                               '(pdf(y), y)=(0.47, 1.57)',
                               '(pdf(y), y)=(0.46, 1.58)',
                               '(pdf(y), y)=(0.46, 1.59)',
                               '(pdf(y), y)=(0.46, 1.60)',
                               '(pdf(y), y)=(0.46, 1.61)',
                               '(pdf(y), y)=(0.46, 1.62)',
                               '(pdf(y), y)=(0.46, 1.63)',
                               '(pdf(y), y)=(0.46, 1.64)',
                               '(pdf(y), y)=(0.46, 1.65)',
                               '(pdf(y), y)=(0.46, 1.66)',
                               '(pdf(y), y)=(0.46, 1.67)',
                               '(pdf(y), y)=(0.46, 1.68)',
                               '(pdf(y), y)=(0.46, 1.69)',
                               '(pdf(y), y)=(0.46, 1.70)',
                               '(pdf(y), y)=(0.46, 1.71)',
                               '(pdf(y), y)=(0.46, 1.72)',
                               '(pdf(y), y)=(0.45, 1.73)',
                               '(pdf(y), y)=(0.45, 1.74)',
                               '(pdf(y), y)=(0.45, 1.75)',
                               '(pdf(y), y)=(0.45, 1.76)',
                               '(pdf(y), y)=(0.45, 1.77)',
                               '(pdf(y), y)=(0.45, 1.78)',
                               '(pdf(y), y)=(0.45, 1.79)',
                               '(pdf(y), y)=(0.45, 1.80)',
                               '(pdf(y), y)=(0.45, 1.81)',
                               '(pdf(y), y)=(0.44, 1.82)',
                               '(pdf(y), y)=(0.44, 1.83)',
                               '(pdf(y), y)=(0.44, 1.84)',
                               '(pdf(y), y)=(0.44, 1.85)',
                               '(pdf(y), y)=(0.44, 1.86)',
                               '(pdf(y), y)=(0.44, 1.87)',
                               '(pdf(y), y)=(0.43, 1.88)',
                               '(pdf(y), y)=(0.43, 1.89)',
                               '(pdf(y), y)=(0.43, 1.90)',
                               '(pdf(y), y)=(0.43, 1.91)',
                               '(pdf(y), y)=(0.43, 1.92)',
                               '(pdf(y), y)=(0.43, 1.93)',
                               '(pdf(y), y)=(0.42, 1.94)',
                               '(pdf(y), y)=(0.42, 1.95)',
                               '(pdf(y), y)=(0.42, 1.96)',
                               '(pdf(y), y)=(0.42, 1.97)',
                               '(pdf(y), y)=(0.42, 1.98)',
                               '(pdf(y), y)=(0.41, 1.99)',
                               '(pdf(y), y)=(0.41, 2.00)'],
                      'type': 'scatter',
                      'x': np.array([0.41064744,  0.41293151,  0.41516635,
                                     0.41735177,  0.41948764, 0.42157385,
                                     0.42361031,  0.42559697,  0.42753381,
                                     0.42942082, 0.43125804,  0.43304552,
                                     0.43478334,  0.4364716,  0.4381104,
                                     0.4396999,  0.44124025,  0.44273162,
                                     0.4441742,  0.4455682, 0.44691382,
                                     0.44821129,  0.44946086,  0.45066275,
                                     0.45181723, 0.45292454,  0.45398495,
                                     0.45499871,  0.45596609,  0.45688735,
                                     0.45776275,  0.45859254,  0.45937698,
                                     0.46011631,  0.46081078, 0.46146061,
                                     0.46206603,  0.46262726,  0.46314449,
                                     0.46361791, 0.4640477,  0.46443404,
                                     0.46477705,  0.46507689,  0.46533367,
                                     0.46554749,  0.46571845,  0.4658466,
                                     0.46593201,  0.4659747, 0.4659747,
                                     0.46593201,  0.4658466,  0.46571845,
                                     0.46554749, 0.46533367,  0.46507689,
                                     0.46477705,  0.46443404,  0.4640477,
                                     0.46361791,  0.46314449,  0.46262726,
                                     0.46206603,  0.46146061, 0.46081078,
                                     0.46011631,  0.45937698,  0.45859254,
                                     0.45776275, 0.45688735,  0.45596609,
                                     0.45499871,  0.45398495,  0.45292454,
                                     0.45181723,  0.45066275,  0.44946086,
                                     0.44821129,  0.44691382, 0.4455682,
                                     0.4441742,  0.44273162,  0.44124025,
                                     0.4396999, 0.4381104,  0.4364716,
                                     0.43478334,  0.43304552,  0.43125804,
                                     0.42942082,  0.42753381,  0.42559697,
                                     0.42361031,  0.42157385, 0.41948764,
                                     0.41735177,  0.41516635,  0.41293151,
                                     0.41064744]),
                      'y': np.array([1.,          1.01010101,  1.02020202,
                                     1.03030303,  1.04040404, 1.05050505,
                                     1.06060606,  1.07070707,  1.08080808,
                                     1.09090909, 1.1010101,  1.11111111,
                                     1.12121212,  1.13131313,  1.14141414,
                                     1.15151515,  1.16161616,  1.17171717,
                                     1.18181818,  1.19191919, 1.2020202,
                                     1.21212121,  1.22222222,  1.23232323,
                                     1.24242424, 1.25252525,  1.26262626,
                                     1.27272727,  1.28282828,  1.29292929,
                                     1.3030303,  1.31313131,  1.32323232,
                                     1.33333333,  1.34343434, 1.35353535,
                                     1.36363636,  1.37373737,  1.38383838,
                                     1.39393939, 1.4040404,  1.41414141,
                                     1.42424242,  1.43434343,  1.44444444,
                                     1.45454545,  1.46464646,  1.47474747,
                                     1.48484848,  1.49494949, 1.50505051,
                                     1.51515152,  1.52525253,  1.53535354,
                                     1.54545455, 1.55555556,  1.56565657,
                                     1.57575758,  1.58585859,  1.5959596,
                                     1.60606061,  1.61616162,  1.62626263,
                                     1.63636364,  1.64646465, 1.65656566,
                                     1.66666667,  1.67676768,  1.68686869,
                                     1.6969697, 1.70707071,  1.71717172,
                                     1.72727273,  1.73737374,  1.74747475,
                                     1.75757576,  1.76767677,  1.77777778,
                                     1.78787879,  1.7979798, 1.80808081,
                                     1.81818182,  1.82828283,  1.83838384,
                                     1.84848485, 1.85858586,  1.86868687,
                                     1.87878788,  1.88888889,  1.8989899,
                                     1.90909091,  1.91919192,  1.92929293,
                                     1.93939394,  1.94949495, 1.95959596,
                                     1.96969697,  1.97979798,  1.98989899,
                                     2.])},
                     {'line': {'color': 'rgb(0, 0, 0)', 'width': 1.5},
                      'mode': 'lines',
                      'name': '',
                      'type': 'scatter',
                      'x': [0, 0],
                      'y': [1.0, 2.0]},
                     {'hoverinfo': 'text',
                      'line': {'color': 'rgb(0, 0, 0)', 'width': 4},
                      'mode': 'lines',
                      'text': ['lower-quartile: 1.00',
                               'upper-quartile: 2.00'],
                      'type': 'scatter',
                      'x': [0, 0],
                      'y': [1.0, 2.0]},
                     {'hoverinfo': 'text',
                      'marker': {'color': 'rgb(255, 255, 255)',
                                 'symbol': 'square'},
                      'mode': 'markers',
                      'text': ['median: 1.50'],
                      'type': 'scatter',
                      'x': [0],
                      'y': [1.5]},
                     {'hoverinfo': 'y',
                      'marker': {'color': 'rgb(31, 119, 180)',
                                 'symbol': 'line-ew-open'},
                      'mode': 'markers',
                      'name': '',
                      'showlegend': False,
                      'type': 'scatter',
                      'x': [-0.55916964093970667, -0.55916964093970667],
                      'y': np.array([1., 2.])}],
            'layout': {'autosize': False,
                       'font': {'size': 11},
                       'height': 450,
                       'hovermode': 'closest',
                       'showlegend': False,
                       'title': 'Violin and Rug Plot',
                       'width': 600,
                       'xaxis': {'mirror': False,
                                 'range': [-0.65916964093970665,
                                           0.56597470078308887],
                                 'showgrid': False,
                                 'showline': False,
                                 'showticklabels': False,
                                 'ticks': '',
                                 'title': '',
                                 'zeroline': False},
                       'yaxis': {'autorange': True,
                                 'mirror': False,
                                 'showgrid': False,
                                 'showline': False,
                                 'showticklabels': False,
                                 'ticklen': 4,
                                 'ticks': '',
                                 'title': '',
                                 'zeroline': False}}}

        # test both items in 'data'
        for i in [0, 1]:
            self.assert_fig_equal(
                test_violin['data'][i],
                exp_violin['data'][i]
            )

        self.assert_fig_equal(test_violin['layout'],
                              exp_violin['layout'])


class TestFacetGrid(NumpyTestUtilsMixin, TestCase):

    def test_data_must_be_dataframe(self):
        data = []

        pattern = ('You must input a pandas DataFrame.')

        self.assertRaisesRegexp(PlotlyError, pattern,
                                ff.create_facet_grid,
                                data, 'a', 'b')

    def test_x_and_y_for_scatter(self):
        data = pd.DataFrame([[0, 0], [1, 1]], columns=['a', 'b'])

        pattern = (
            "You need to input 'x' and 'y' if you are you are using a "
            "trace_type of 'scatter' or 'scattergl'."
        )

        self.assertRaisesRegexp(PlotlyError, pattern,
                                ff.create_facet_grid,
                                data, 'a')

    def test_valid_col_selection(self):
        data = pd.DataFrame([[0, 0], [1, 1]], columns=['a', 'b'])

        pattern = (
            "x, y, facet_row, facet_col and color_name must be keys in your "
            "dataframe."
        )

        self.assertRaisesRegexp(PlotlyError, pattern,
                                ff.create_facet_grid,
                                data, 'a', 'c')

    def test_valid_trace_type(self):
        data = pd.DataFrame([[0, 0], [1, 1]], columns=['a', 'b'])

        self.assertRaises(PlotlyError, ff.create_facet_grid,
                          data, 'a', 'b', trace_type='foo')

    def test_valid_scales(self):
        data = pd.DataFrame([[0, 0], [1, 1]], columns=['a', 'b'])

        pattern = (
            "'scales' must be set to 'fixed', 'free_x', 'free_y' and 'free'."
        )

        self.assertRaisesRegexp(PlotlyError, pattern,
                                ff.create_facet_grid,
                                data, 'a', 'b', scales='not_free')

    def test_valid_plotly_color_scale_name(self):
        data = pd.DataFrame([[0, 0], [1, 1]], columns=['a', 'b'])

        self.assertRaises(PlotlyError, ff.create_facet_grid,
                          data, 'a', 'b', color_name='a', colormap='wrong one')

    def test_facet_labels(self):
        data = pd.DataFrame([['a1', 0], ['a2', 1]], columns=['a', 'b'])

        self.assertRaises(PlotlyError, ff.create_facet_grid,
                          data, 'a', 'b', facet_row='a', facet_row_labels={})

        self.assertRaises(PlotlyError, ff.create_facet_grid,
                          data, 'a', 'b', facet_col='a', facet_col_labels={})

    def test_valid_color_dict(self):
        data = pd.DataFrame([[0, 0, 'foo'], [1, 1, 'foo']],
                            columns=['a', 'b', 'foo'])

        pattern = (
            "If using 'colormap' as a dictionary, make sure "
            "all the values of the colormap column are in "
            "the keys of your dictionary."
        )

        color_dict = {'bar': '#ffffff'}

        self.assertRaisesRegexp(PlotlyError, pattern,
                                ff.create_facet_grid,
                                data, 'a', 'b', color_name='a',
                                colormap=color_dict)

    def test_valid_colorscale_name(self):
        data = pd.DataFrame([[0, 1, 2], [3, 4, 5]],
                            columns=['a', 'b', 'c'])

        colormap='foo'

        self.assertRaises(PlotlyError, ff.create_facet_grid, data, 'a', 'b',
                          color_name='c', colormap=colormap)

    def test_valid_facet_grid_fig(self):
        mpg = [
            ["audi", "a4", 1.8, 1999, 4, "auto(15)", "f", 18, 29, "p", "compact"],
            ["audi", "a4", 1.8, 1999, 4, "auto(l5)", "f", 18, 29, "p", "compact"],
            ["audi", "a4", 2, 2008, 4, "manual(m6)", "f", 20, 31, "p", "compact"],
            ["audi", "a4", 2, 2008, 4, "auto(av)", "f", 21, 30, "p", "compact"],
            ["audi", "a4", 2.8, 1999, 6, "auto(l5)", "f", 16, 26, "p", "compact"],
            ["audi", "a4", 2.8, 1999, 6, "manual(m5)", "f", 18, 26, "p", "compact"],
            ["audi", "a4", 3.1, 2008, 6, "auto(av)", "f", 18, 27, "p", "compact"],
            ["audi", "a4 quattro", 1.8, 1999, 4, "manual(m5)", "4", 18, 26, "p", "compact"],
            ["audi", "a4 quattro", 1.8, 1999, 4, "auto(l5)", "4", 16, 25, "p", "compact"],
            ["audi", "a4 quattro", 2, 2008, 4, "manual(m6)", "4", 20, 28, "p", "compact"],
        ]

        df = pd.DataFrame(
            mpg,
            columns=["manufacturer", "model", "displ", "year", "cyl", "trans",
                     "drv", "cty", "hwy", "fl", "class"]
        )
        test_facet_grid = ff.create_facet_grid(
            df,
            x='displ',
            y='cty',
            facet_col='cyl',
        )

        exp_facet_grid = {
            'data': [
              {'marker': {'color': 'rgb(31, 119, 180)',
               'line': {'color': 'darkgrey', 'width': 1},
               'size': 8},
               'mode': 'markers',
               'opacity': 0.6,
               'type': 'scatter',
               'x': [1.8, 1.8, 2.0, 2.0, 1.8, 1.8, 2.0],
               'xaxis': 'x',
               'y': [18, 18, 20, 21, 18, 16, 20],
               'yaxis': 'y'},
              {'marker': {'color': 'rgb(31, 119, 180)',
                'line': {'color': 'darkgrey', 'width': 1},
                'size': 8},
               'mode': 'markers',
               'opacity': 0.6,
               'type': 'scatter',
               'x': [2.8, 2.8, 3.1],
               'xaxis': 'x2',
               'y': [16, 18, 18],
               'yaxis': 'y'}],
             'layout': {'annotations': [{'font': {'color': '#0f0f0f', 'size': 13},
                'showarrow': False,
                'text': '4',
                'textangle': 0,
                'x': 0.24625,
                'xanchor': 'center',
                'xref': 'paper',
                'y': 1.03,
                'yanchor': 'middle',
                'yref': 'paper'},
               {'font': {'color': '#0f0f0f', 'size': 13},
                'showarrow': False,
                'text': '6',
                'textangle': 0,
                'x': 0.7537499999999999,
                'xanchor': 'center',
                'xref': 'paper',
                'y': 1.03,
                'yanchor': 'middle',
                'yref': 'paper'},
               {'font': {'color': '#000000', 'size': 12},
                'showarrow': False,
                'text': 'displ',
                'textangle': 0,
                'x': 0.5,
                'xanchor': 'center',
                'xref': 'paper',
                'y': -0.1,
                'yanchor': 'middle',
                'yref': 'paper'},
               {'font': {'color': '#000000', 'size': 12},
                'showarrow': False,
                'text': 'cty',
                'textangle': -90,
                'x': -0.1,
                'xanchor': 'center',
                'xref': 'paper',
                'y': 0.5,
                'yanchor': 'middle',
                'yref': 'paper'}],
              'height': 600,
              'legend': {'bgcolor': '#efefef',
               'borderwidth': 1,
               'x': 1.05,
               'y': 1,
               'yanchor': 'top'},
              'paper_bgcolor': 'rgb(251, 251, 251)',
              'showlegend': False,
              'title': '',
              'width': 600,
              'xaxis': {'anchor': 'y',
               'domain': [0.0, 0.4925],
               'dtick': 0.0,
               'range': [0.85, 4.1575],
               'ticklen': 0,
               'zeroline': False},
              'xaxis2': {'anchor': 'free',
               'domain': [0.5075, 1.0],
               'dtick': 0.0,
               'position': 0.0,
               'range': [0.85, 4.1575],
               'ticklen': 0,
               'zeroline': False},
              'yaxis': {'anchor': 'x',
               'domain': [0.0, 1.0],
               'dtick': 1.0,
               'range': [15.75, 21.2625],
               'ticklen': 0,
               'zeroline': False}}}

        for j in [0, 1]:
            self.assert_fig_equal(
                test_facet_grid['data'][j],
                exp_facet_grid['data'][j]
            )

        self.assert_fig_equal(
            test_facet_grid['layout'],
            exp_facet_grid['layout']
        )


class TestBullet(NumpyTestUtilsMixin, TestCase):

    def test_df_as_list(self):
        df = [
            {'titles': 'Revenue'},
            'foo'
        ]

        pattern = (
            'Every entry of the data argument (list, tuple, etc) must '
            'be a dictionary.'
        )
        self.assertRaisesRegexp(PlotlyError, pattern, ff.create_bullet, df)

    def test_not_df_or_list(self):
        df = 'foo'

        pattern = ('You must input a pandas DataFrame, or a list of dictionaries.')
        self.assertRaisesRegexp(PlotlyError, pattern, ff.create_bullet, df)

    def test_valid_color_lists_of_2_rgb_colors(self):
        df = [
            {'title': 'Revenue'}
        ]

        range_colors = ['rgb(0, 0, 0)']
        measure_colors = ['rgb(0, 0, 0)']

        pattern = ("Both 'range_colors' or 'measure_colors' must be a list "
                   "of two valid colors.")
        self.assertRaisesRegexp(
            PlotlyError, pattern, ff.create_bullet, df,
            range_colors=range_colors
        )

        self.assertRaisesRegexp(
            PlotlyError, pattern, ff.create_bullet, df,
            measure_colors=measure_colors
        )

    def test_full_bullet(self):
        data = [
            {
                "title": "Revenue",
                "subtitle": "US$, in thousands",
                "ranges": [150, 225, 300],
                "measures":[220, 270],
                "markers":[250]
            },
            {
                "title": "Profit",
                "subtitle": "%",
                "ranges": [20, 25, 30],
                "measures": [21, 23],
                "markers": [26]
            },
            {
                "title": "Order Size",
                "subtitle": "US$, average",
                "ranges": [350, 500, 600],
                "measures": [100, 320],
                "markers": [550]
            },
            {
                "title": "New Customers",
                "subtitle": "count",
                "ranges": [1400, 2000, 2500],
                "measures":[1000, 1650],
                "markers": [2100]
            },
            {
                "title": "Satisfaction",
                "subtitle": "out of 5",
                "ranges": [3.5, 4.25, 5],
                "measures": [3.2, 4.7],
                "markers": [4.4]
            }
        ]

        df = pd.DataFrame(data)

        measure_colors = ['rgb(255, 127, 14)', 'rgb(44, 160, 44)']
        range_colors = ['rgb(255, 127, 14)', 'rgb(44, 160, 44)']

        fig = ff.create_bullet(
            df, orientation='v', markers='markers', measures='measures',
            ranges='ranges', subtitles='subtitle', titles='title',
            range_colors=range_colors, measure_colors=measure_colors,
            title='new title',
            scatter_options={'marker': {'size': 30,
                                        'symbol': 'hourglass'}}
        )

        exp_fig = {
            'data': [{'base': 0,
                      'hoverinfo': 'y',
                      'marker': {'color': 'rgb(44.0, 160.0, 44.0)'},
                      'name': 'ranges',
                      'orientation': 'v',
                      'type': 'bar',
                      'width': 2,
                      'x': [0],
                      'xaxis': 'x',
                      'y': [300],
                      'yaxis': 'y'},
                     {'base': 0,
                      'hoverinfo': 'y',
                      'marker': {'color': 'rgb(149.5, 143.5, 29.0)'},
                      'name': 'ranges',
                      'orientation': 'v',
                      'type': 'bar',
                      'width': 2,
                      'x': [0],
                      'xaxis': 'x',
                      'y': [225],
                      'yaxis': 'y'},
                     {'base': 0,
                      'hoverinfo': 'y',
                      'marker': {'color': 'rgb(255.0, 127.0, 14.0)'},
                      'name': 'ranges',
                      'orientation': 'v',
                      'type': 'bar',
                      'width': 2,
                      'x': [0],
                      'xaxis': 'x',
                      'y': [150],
                      'yaxis': 'y'},
                     {'base': 0,
                      'hoverinfo': 'y',
                      'marker': {'color': 'rgb(44.0, 160.0, 44.0)'},
                      'name': 'measures',
                      'orientation': 'v',
                      'type': 'bar',
                      'width': 0.4,
                      'x': [0.5],
                      'xaxis': 'x',
                      'y': [270],
                      'yaxis': 'y'},
                     {'base': 0,
                      'hoverinfo': 'y',
                      'marker': {'color': 'rgb(255.0, 127.0, 14.0)'},
                      'name': 'measures',
                      'orientation': 'v',
                      'type': 'bar',
                      'width': 0.4,
                      'x': [0.5],
                      'xaxis': 'x',
                      'y': [220],
                      'yaxis': 'y'},
                     {'hoverinfo': 'y',
                      'marker': {'color': 'rgb(0, 0, 0)',
                                 'size': 30,
                                 'symbol': 'hourglass'},
                      'name': 'markers',
                      'type': 'scatter',
                      'x': [0.5],
                      'xaxis': 'x',
                      'y': [250],
                      'yaxis': 'y'},
                     {'base': 0,
                      'hoverinfo': 'y',
                      'marker': {'color': 'rgb(44.0, 160.0, 44.0)'},
                      'name': 'ranges',
                      'orientation': 'v',
                      'type': 'bar',
                      'width': 2,
                      'x': [0],
                      'xaxis': 'x2',
                      'y': [30],
                      'yaxis': 'y2'},
                     {'base': 0,
                      'hoverinfo': 'y',
                      'marker': {'color': 'rgb(149.5, 143.5, 29.0)'},
                      'name': 'ranges',
                      'orientation': 'v',
                      'type': 'bar',
                      'width': 2,
                      'x': [0],
                      'xaxis': 'x2',
                      'y': [25],
                      'yaxis': 'y2'},
                     {'base': 0,
                      'hoverinfo': 'y',
                      'marker': {'color': 'rgb(255.0, 127.0, 14.0)'},
                      'name': 'ranges',
                      'orientation': 'v',
                      'type': 'bar',
                      'width': 2,
                      'x': [0],
                      'xaxis': 'x2',
                      'y': [20],
                      'yaxis': 'y2'},
                     {'base': 0,
                      'hoverinfo': 'y',
                      'marker': {'color': 'rgb(44.0, 160.0, 44.0)'},
                      'name': 'measures',
                      'orientation': 'v',
                      'type': 'bar',
                      'width': 0.4,
                      'x': [0.5],
                      'xaxis': 'x2',
                      'y': [23],
                      'yaxis': 'y2'},
                     {'base': 0,
                      'hoverinfo': 'y',
                      'marker': {'color': 'rgb(255.0, 127.0, 14.0)'},
                      'name': 'measures',
                      'orientation': 'v',
                      'type': 'bar',
                      'width': 0.4,
                      'x': [0.5],
                      'xaxis': 'x2',
                      'y': [21],
                      'yaxis': 'y2'},
                     {'hoverinfo': 'y',
                      'marker': {'color': 'rgb(0, 0, 0)',
                                 'size': 30,
                                 'symbol': 'hourglass'},
                      'name': 'markers',
                      'type': 'scatter',
                      'x': [0.5],
                      'xaxis': 'x2',
                      'y': [26],
                      'yaxis': 'y2'},
                     {'base': 0,
                      'hoverinfo': 'y',
                      'marker': {'color': 'rgb(44.0, 160.0, 44.0)'},
                      'name': 'ranges',
                      'orientation': 'v',
                      'type': 'bar',
                      'width': 2,
                      'x': [0],
                      'xaxis': 'x3',
                      'y': [600],
                      'yaxis': 'y3'},
                     {'base': 0,
                      'hoverinfo': 'y',
                      'marker': {'color': 'rgb(149.5, 143.5, 29.0)'},
                      'name': 'ranges',
                      'orientation': 'v',
                      'type': 'bar',
                      'width': 2,
                      'x': [0],
                      'xaxis': 'x3',
                      'y': [500],
                      'yaxis': 'y3'},
                     {'base': 0,
                      'hoverinfo': 'y',
                      'marker': {'color': 'rgb(255.0, 127.0, 14.0)'},
                      'name': 'ranges',
                      'orientation': 'v',
                      'type': 'bar',
                      'width': 2,
                      'x': [0],
                      'xaxis': 'x3',
                      'y': [350],
                      'yaxis': 'y3'},
                     {'base': 0,
                      'hoverinfo': 'y',
                      'marker': {'color': 'rgb(44.0, 160.0, 44.0)'},
                      'name': 'measures',
                      'orientation': 'v',
                      'type': 'bar',
                      'width': 0.4,
                      'x': [0.5],
                      'xaxis': 'x3',
                      'y': [320],
                      'yaxis': 'y3'},
                     {'base': 0,
                      'hoverinfo': 'y',
                      'marker': {'color': 'rgb(255.0, 127.0, 14.0)'},
                      'name': 'measures',
                      'orientation': 'v',
                      'type': 'bar',
                      'width': 0.4,
                      'x': [0.5],
                      'xaxis': 'x3',
                      'y': [100],
                      'yaxis': 'y3'},
                     {'hoverinfo': 'y',
                      'marker': {'color': 'rgb(0, 0, 0)',
                                 'size': 30,
                                 'symbol': 'hourglass'},
                      'name': 'markers',
                      'type': 'scatter',
                      'x': [0.5],
                      'xaxis': 'x3',
                      'y': [550],
                      'yaxis': 'y3'},
                     {'base': 0,
                      'hoverinfo': 'y',
                      'marker': {'color': 'rgb(44.0, 160.0, 44.0)'},
                      'name': 'ranges',
                      'orientation': 'v',
                      'type': 'bar',
                      'width': 2,
                      'x': [0],
                      'xaxis': 'x4',
                      'y': [2500],
                      'yaxis': 'y4'},
                     {'base': 0,
                      'hoverinfo': 'y',
                      'marker': {'color': 'rgb(149.5, 143.5, 29.0)'},
                      'name': 'ranges',
                      'orientation': 'v',
                      'type': 'bar',
                      'width': 2,
                      'x': [0],
                      'xaxis': 'x4',
                      'y': [2000],
                      'yaxis': 'y4'},
                     {'base': 0,
                      'hoverinfo': 'y',
                      'marker': {'color': 'rgb(255.0, 127.0, 14.0)'},
                      'name': 'ranges',
                      'orientation': 'v',
                      'type': 'bar',
                      'width': 2,
                      'x': [0],
                      'xaxis': 'x4',
                      'y': [1400],
                      'yaxis': 'y4'},
                     {'base': 0,
                      'hoverinfo': 'y',
                      'marker': {'color': 'rgb(44.0, 160.0, 44.0)'},
                      'name': 'measures',
                      'orientation': 'v',
                      'type': 'bar',
                      'width': 0.4,
                      'x': [0.5],
                      'xaxis': 'x4',
                      'y': [1650],
                      'yaxis': 'y4'},
                     {'base': 0,
                      'hoverinfo': 'y',
                      'marker': {'color': 'rgb(255.0, 127.0, 14.0)'},
                      'name': 'measures',
                      'orientation': 'v',
                      'type': 'bar',
                      'width': 0.4,
                      'x': [0.5],
                      'xaxis': 'x4',
                      'y': [1000],
                      'yaxis': 'y4'},
                     {'hoverinfo': 'y',
                      'marker': {'color': 'rgb(0, 0, 0)',
                                 'size': 30,
                                 'symbol': 'hourglass'},
                      'name': 'markers',
                      'type': 'scatter',
                      'x': [0.5],
                      'xaxis': 'x4',
                      'y': [2100],
                      'yaxis': 'y4'},
                     {'base': 0,
                      'hoverinfo': 'y',
                      'marker': {'color': 'rgb(44.0, 160.0, 44.0)'},
                      'name': 'ranges',
                      'orientation': 'v',
                      'type': 'bar',
                      'width': 2,
                      'x': [0],
                      'xaxis': 'x5',
                      'y': [5],
                      'yaxis': 'y5'},
                     {'base': 0,
                      'hoverinfo': 'y',
                      'marker': {'color': 'rgb(149.5, 143.5, 29.0)'},
                      'name': 'ranges',
                      'orientation': 'v',
                      'type': 'bar',
                      'width': 2,
                      'x': [0],
                      'xaxis': 'x5',
                      'y': [4.25],
                      'yaxis': 'y5'},
                     {'base': 0,
                      'hoverinfo': 'y',
                      'marker': {'color': 'rgb(255.0, 127.0, 14.0)'},
                      'name': 'ranges',
                      'orientation': 'v',
                      'type': 'bar',
                      'width': 2,
                      'x': [0],
                      'xaxis': 'x5',
                      'y': [3.5],
                      'yaxis': 'y5'},
                     {'base': 0,
                      'hoverinfo': 'y',
                      'marker': {'color': 'rgb(44.0, 160.0, 44.0)'},
                      'name': 'measures',
                      'orientation': 'v',
                      'type': 'bar',
                      'width': 0.4,
                      'x': [0.5],
                      'xaxis': 'x5',
                      'y': [4.7],
                      'yaxis': 'y5'},
                     {'base': 0,
                      'hoverinfo': 'y',
                      'marker': {'color': 'rgb(255.0, 127.0, 14.0)'},
                      'name': 'measures',
                      'orientation': 'v',
                      'type': 'bar',
                      'width': 0.4,
                      'x': [0.5],
                      'xaxis': 'x5',
                      'y': [3.2],
                      'yaxis': 'y5'},
                     {'hoverinfo': 'y',
                      'marker': {'color': 'rgb(0, 0, 0)',
                                 'size': 30,
                                 'symbol': 'hourglass'},
                      'name': 'markers',
                      'type': 'scatter',
                      'x': [0.5],
                      'xaxis': 'x5',
                      'y': [4.4],
                      'yaxis': 'y5'}],
            'layout': {'annotations': [{'font': {'color': '#0f0f0f', 'size': 13},
                                        'showarrow': False,
                                        'text': '<b>Revenue</b>',
                                        'textangle': 0,
                                        'x': 0.019999999999999997,
                                        'xanchor': 'center',
                                        'xref': 'paper',
                                        'y': 1.03,
                                        'yanchor': 'middle',
                                        'yref': 'paper'},
                                       {'font': {'color': '#0f0f0f', 'size': 13},
                                        'showarrow': False,
                                        'text': '<b>Profit</b>',
                                        'textangle': 0,
                                        'x': 0.26,
                                        'xanchor': 'center',
                                        'xref': 'paper',
                                        'y': 1.03,
                                        'yanchor': 'middle',
                                        'yref': 'paper'},
                                       {'font': {'color': '#0f0f0f', 'size': 13},
                                        'showarrow': False,
                                        'text': '<b>Order Size</b>',
                                        'textangle': 0,
                                        'x': 0.5,
                                        'xanchor': 'center',
                                        'xref': 'paper',
                                        'y': 1.03,
                                        'yanchor': 'middle',
                                        'yref': 'paper'},
                                       {'font': {'color': '#0f0f0f', 'size': 13},
                                        'showarrow': False,
                                        'text': '<b>New Customers</b>',
                                        'textangle': 0,
                                        'x': 0.7400000000000001,
                                        'xanchor': 'center',
                                        'xref': 'paper',
                                        'y': 1.03,
                                        'yanchor': 'middle',
                                        'yref': 'paper'},
                                       {'font': {'color': '#0f0f0f', 'size': 13},
                                        'showarrow': False,
                                        'text': '<b>Satisfaction</b>',
                                        'textangle': 0,
                                        'x': 0.98,
                                        'xanchor': 'center',
                                        'xref': 'paper',
                                        'y': 1.03,
                                        'yanchor': 'middle',
                                        'yref': 'paper'}],
                       'barmode': 'stack',
                       'height': 600,
                       'margin': {'l': 80},
                       'shapes': [],
                       'showlegend': False,
                       'title': 'new title',
                       'width': 1000,
                       'xaxis1': {'anchor': 'y',
                                  'domain': [0.0, 0.039999999999999994],
                                  'range': [0, 1],
                                  'showgrid': False,
                                  'showticklabels': False,
                                  'zeroline': False},
                       'xaxis2': {'anchor': 'y2',
                                  'domain': [0.24, 0.27999999999999997],
                                  'range': [0, 1],
                                  'showgrid': False,
                                  'showticklabels': False,
                                  'zeroline': False},
                       'xaxis3': {'anchor': 'y3',
                                  'domain': [0.48, 0.52],
                                  'range': [0, 1],
                                  'showgrid': False,
                                  'showticklabels': False,
                                  'zeroline': False},
                       'xaxis4': {'anchor': 'y4',
                                  'domain': [0.72, 0.76],
                                  'range': [0, 1],
                                  'showgrid': False,
                                  'showticklabels': False,
                                  'zeroline': False},
                       'xaxis5': {'anchor': 'y5',
                                  'domain': [0.96, 1.0],
                                  'range': [0, 1],
                                  'showgrid': False,
                                  'showticklabels': False,
                                  'zeroline': False},
                       'yaxis1': {'anchor': 'x',
                                  'domain': [0.0, 1.0],
                                  'showgrid': False,
                                  'tickwidth': 1,
                                  'zeroline': False},
                       'yaxis2': {'anchor': 'x2',
                                  'domain': [0.0, 1.0],
                                  'showgrid': False,
                                  'tickwidth': 1,
                                  'zeroline': False},
                       'yaxis3': {'anchor': 'x3',
                                  'domain': [0.0, 1.0],
                                  'showgrid': False,
                                  'tickwidth': 1,
                                  'zeroline': False},
                       'yaxis4': {'anchor': 'x4',
                                  'domain': [0.0, 1.0],
                                  'showgrid': False,
                                  'tickwidth': 1,
                                  'zeroline': False},
                       'yaxis5': {'anchor': 'x5',
                                  'domain': [0.0, 1.0],
                                  'showgrid': False,
                                  'tickwidth': 1,
                                  'zeroline': False}}
        }

        for i in range(len(fig['data'])):
            self.assert_fig_equal(fig['data'][i],
                                  exp_fig['data'][i])

<<<<<<< HEAD
class TestSparkline(NumpyTestUtilsMixin, TestCase):

    def test_is_dataframe(self):
        df = 'not going to work'
        message = 'df must be a pandas DataFrame'

        self.assertRaisesRegexp(PlotlyError, message, ff.create_sparkline, df)

    def test_valid_chart_type(self):
        df = pd.DataFrame(
            [
                [5, 2, 9],
                [6, 5, 4],
                [4, 7, 6]
            ],
            columns=['foo', 'bar', 'baz'],
        )
        VALID_CHART_TYPES = ('label', 'bullet', 'line', 'avg', 'bar', 'area')
        message = (
            'Your chart type must be a list and may only contain any '
            'combination of the keys {}'.format(
                utils.list_of_options(VALID_CHART_TYPES, 'or')
            )
        )

        self.assertRaisesRegexp(PlotlyError, message, ff.create_sparkline,
                                df, chart_types=['love'])

    def test_is_colors_a_list(self):
        df = pd.DataFrame(
            [
                [5, 2, 9],
                [6, 5, 4],
                [4, 7, 6]
            ],
            columns=['foo', 'bar', 'baz'],
        )

        message = 'trace_colors must be a list/tuple'
        self.assertRaisesRegexp(PlotlyError, message, ff.create_sparkline,
                                df, trace_colors='not going to work')

    def test_valid_textalign_value(self):
        df = pd.DataFrame(
            [
                [5, 2, 9],
                [6, 5, 4],
                [4, 7, 6]
            ],
            columns=['foo', 'bar', 'baz'],
        )

        message = 'text_align must be left, center or right'
        self.assertRaisesRegexp(PlotlyError, message, ff.create_sparkline,
                                df, text_align='will not work')

    def test_full_sparkline_fig(self):

        df = pd.DataFrame(
            [
                [5, 2, 9],
                [6, 5, 4],
                [4, 7, 6]
            ],
            columns=['foo', 'bar', 'baz'],
        )

        fig = ff.create_sparkline(
            df, chart_types=('label', 'bullet', 'line', 'avg', 'bar'),
            column_width=[1, 2, 3, 4, 5],
            scatter_options={'marker': {'color': 'rgb(0,0,0)'}},
            title='this is a test'
        )

        exp_fig = {
           'data': [{'type': 'bar',
           'visible': False,
           'x': [0],
           'xaxis': 'x1',
           'y': [0],
           'yaxis': 'y1'},
          {'hoverinfo': 'x',
           'marker': {'color': 'rgb(181,221,232)'},
           'orientation': 'h',
           'type': 'bar',
           'width': 0.5,
           'x': [5.0],
           'xaxis': 'x2',
           'y': [0.5],
           'yaxis': 'y2'},
          {'hoverinfo': 'x',
           'marker': {'color': 'rgb(62,151,169)'},
           'offset': -0.07,
           'orientation': 'h',
           'type': 'bar',
           'width': 0.14,
           'x': [4],
           'xaxis': 'x2',
           'y': [0.5],
           'yaxis': 'y2'},
          {'hoverinfo': 'x',
           'marker': {'color': 'rgb(0,0,0)', 'size': 9, 'symbol': 'diamond-tall'},
           'type': 'scatter',
           'x': [6],
           'xaxis': 'x2',
           'y': [0.5],
           'yaxis': 'y2'},
          {'marker': {'color': 'rgb(62,151,169)'},
           'mode': 'lines',
           'type': 'scatter',
           'x': [0, 1, 2],
           'xaxis': 'x3',
           'y': [5, 6, 4],
           'yaxis': 'y3'},
          {'marker': {'color': 'rgb(0,0,0)', 'size': 9, 'symbol': 'diamond-tall'},
           'type': 'scatter',
           'x': [2],
           'xaxis': 'x3',
           'y': [4],
           'yaxis': 'y3'},
          {'type': 'bar',
           'visible': False,
           'x': [0],
           'xaxis': 'x4',
           'y': [0],
           'yaxis': 'y4'},
          {'marker': {'color': ['rgb(181,221,232)',
             'rgb(181,221,232)',
             'rgb(62,151,169)']},
           'type': 'bar',
           'x': [0, 1, 2],
           'xaxis': 'x5',
           'y': [5, 6, 4],
           'yaxis': 'y5'},
          {'type': 'bar',
           'visible': False,
           'x': [0],
           'xaxis': 'x6',
           'y': [0],
           'yaxis': 'y6'},
          {'hoverinfo': 'x',
           'marker': {'color': 'rgb(181,221,232)'},
           'orientation': 'h',
           'type': 'bar',
           'width': 0.5,
           'x': [4.67],
           'xaxis': 'x7',
           'y': [0.5],
           'yaxis': 'y7'},
          {'hoverinfo': 'x',
           'marker': {'color': 'rgb(62,151,169)'},
           'offset': -0.07,
           'orientation': 'h',
           'type': 'bar',
           'width': 0.14,
           'x': [7],
           'xaxis': 'x7',
           'y': [0.5],
           'yaxis': 'y7'},
          {'hoverinfo': 'x',
           'marker': {'color': 'rgb(0,0,0)', 'size': 9, 'symbol': 'diamond-tall'},
           'type': 'scatter',
           'x': [7],
           'xaxis': 'x7',
           'y': [0.5],
           'yaxis': 'y7'},
          {'marker': {'color': 'rgb(62,151,169)'},
           'mode': 'lines',
           'type': 'scatter',
           'x': [0, 1, 2],
           'xaxis': 'x8',
           'y': [2, 5, 7],
           'yaxis': 'y8'},
          {'marker': {'color': 'rgb(0,0,0)', 'size': 9, 'symbol': 'diamond-tall'},
           'type': 'scatter',
           'x': [2],
           'xaxis': 'x8',
           'y': [7],
           'yaxis': 'y8'},
          {'type': 'bar',
           'visible': False,
           'x': [0],
           'xaxis': 'x9',
           'y': [0],
           'yaxis': 'y9'},
          {'marker': {'color': ['rgb(181,221,232)',
             'rgb(181,221,232)',
             'rgb(62,151,169)']},
           'type': 'bar',
           'x': [0, 1, 2],
           'xaxis': 'x10',
           'y': [2, 5, 7],
           'yaxis': 'y10'},
          {'type': 'bar',
           'visible': False,
           'x': [0],
           'xaxis': 'x11',
           'y': [0],
           'yaxis': 'y11'},
          {'hoverinfo': 'x',
           'marker': {'color': 'rgb(181,221,232)'},
           'orientation': 'h',
           'type': 'bar',
           'width': 0.5,
           'x': [6.33],
           'xaxis': 'x12',
           'y': [0.5],
           'yaxis': 'y12'},
          {'hoverinfo': 'x',
           'marker': {'color': 'rgb(62,151,169)'},
           'offset': -0.07,
           'orientation': 'h',
           'type': 'bar',
           'width': 0.14,
           'x': [6],
           'xaxis': 'x12',
           'y': [0.5],
           'yaxis': 'y12'},
          {'hoverinfo': 'x',
           'marker': {'color': 'rgb(0,0,0)', 'size': 9, 'symbol': 'diamond-tall'},
           'type': 'scatter',
           'x': [9],
           'xaxis': 'x12',
           'y': [0.5],
           'yaxis': 'y12'},
          {'marker': {'color': 'rgb(62,151,169)'},
           'mode': 'lines',
           'type': 'scatter',
           'x': [0, 1, 2],
           'xaxis': 'x13',
           'y': [9, 4, 6],
           'yaxis': 'y13'},
          {'marker': {'color': 'rgb(0,0,0)', 'size': 9, 'symbol': 'diamond-tall'},
           'type': 'scatter',
           'x': [2],
           'xaxis': 'x13',
           'y': [6],
           'yaxis': 'y13'},
          {'type': 'bar',
           'visible': False,
           'x': [0],
           'xaxis': 'x14',
           'y': [0],
           'yaxis': 'y14'},
          {'marker': {'color': ['rgb(181,221,232)',
             'rgb(181,221,232)',
             'rgb(62,151,169)']},
           'type': 'bar',
           'x': [0, 1, 2],
           'xaxis': 'x15',
           'y': [9, 4, 6],
           'yaxis': 'y15'}],
         'layout': {'annotations': [{'font': {'size': 12},
            'showarrow': False,
            'text': 'foo',
            'x': 0.5,
            'xanchor': 'center',
            'xref': 'x1',
            'y': 0.5,
            'yref': 'y1'},
           {'font': {'size': 12},
            'showarrow': False,
            'text': '5.0',
            'x': 0.5,
            'xanchor': 'center',
            'xref': 'x4',
            'y': 0.5,
            'yref': 'y4'},
           {'font': {'size': 12},
            'showarrow': False,
            'text': 'bar',
            'x': 0.5,
            'xanchor': 'center',
            'xref': 'x6',
            'y': 0.5,
            'yref': 'y6'},
           {'font': {'size': 12},
            'showarrow': False,
            'text': '4.67',
            'x': 0.5,
            'xanchor': 'center',
            'xref': 'x9',
            'y': 0.5,
            'yref': 'y9'},
           {'font': {'size': 12},
            'showarrow': False,
            'text': 'baz',
            'x': 0.5,
            'xanchor': 'center',
            'xref': 'x11',
            'y': 0.5,
            'yref': 'y11'},
           {'font': {'size': 12},
            'showarrow': False,
            'text': '6.33',
            'x': 0.5,
            'xanchor': 'center',
            'xref': 'x14',
            'y': 0.5,
            'yref': 'y14'}],
          'shapes': [{'fillcolor': 'rgb(247, 247, 242)',
            'layer': 'below',
            'line': {'width': 0},
            'x0': -0.1,
            'x1': 1.1,
            'xref': 'x1',
            'y0': 0,
            'y1': 1.2,
            'yref': 'y1'},
           {'fillcolor': 'rgb(247, 247, 242)',
            'layer': 'below',
            'line': {'width': 0},
            'x0': 0,
            'x1': 8.5,
            'xref': 'x2',
            'y0': 0,
            'y1': 1,
            'yref': 'y2'},
           {'fillcolor': 'rgb(247, 247, 242)',
            'layer': 'below',
            'line': {'width': 0},
            'x0': 0,
            'x1': 3,
            'xref': 'x3',
            'y0': 3.1835034190722737,
            'y1': 6.8164965809277263,
            'yref': 'y3'},
           {'fillcolor': 'rgb(247, 247, 242)',
            'layer': 'below',
            'line': {'width': 0},
            'x0': 0,
            'x1': 2,
            'xref': 'x4',
            'y0': 0,
            'y1': 1.2,
            'yref': 'y4'},
           {'fillcolor': 'rgb(247, 247, 242)',
            'layer': 'below',
            'line': {'width': 0},
            'x0': -1,
            'x1': 3,
            'xref': 'x5',
            'y0': 3.1835034190722737,
            'y1': 6.8164965809277263,
            'yref': 'y5'},
           {'fillcolor': 'rgb(255, 253, 250)',
            'layer': 'below',
            'line': {'width': 0},
            'x0': -0.1,
            'x1': 1.1,
            'xref': 'x6',
            'y0': 0,
            'y1': 1.2,
            'yref': 'y6'},
           {'fillcolor': 'rgb(255, 253, 250)',
            'layer': 'below',
            'line': {'width': 0},
            'x0': 0,
            'x1': 9.335,
            'xref': 'x7',
            'y0': 0,
            'y1': 1,
            'yref': 'y7'},
           {'fillcolor': 'rgb(255, 253, 250)',
            'layer': 'below',
            'line': {'width': 0},
            'x0': 0,
            'x1': 3,
            'xref': 'x8',
            'y0': -0.054804667656325634,
            'y1': 9.0548046676563256,
            'yref': 'y8'},
           {'fillcolor': 'rgb(255, 253, 250)',
            'layer': 'below',
            'line': {'width': 0},
            'x0': 0,
            'x1': 2,
            'xref': 'x9',
            'y0': 0,
            'y1': 1.2,
            'yref': 'y9'},
           {'fillcolor': 'rgb(255, 253, 250)',
            'layer': 'below',
            'line': {'width': 0},
            'x0': -1,
            'x1': 3,
            'xref': 'x10',
            'y0': -0.054804667656325634,
            'y1': 9.0548046676563256,
            'yref': 'y10'},
           {'fillcolor': 'rgb(247, 247, 242)',
            'layer': 'below',
            'line': {'width': 0},
            'x0': -0.1,
            'x1': 1.1,
            'xref': 'x11',
            'y0': 0,
            'y1': 1.2,
            'yref': 'y11'},
           {'fillcolor': 'rgb(247, 247, 242)',
            'layer': 'below',
            'line': {'width': 0},
            'x0': 0,
            'x1': 12.165,
            'xref': 'x12',
            'y0': 0,
            'y1': 1,
            'yref': 'y12'},
           {'fillcolor': 'rgb(247, 247, 242)',
            'layer': 'below',
            'line': {'width': 0},
            'x0': 0,
            'x1': 3,
            'xref': 'x13',
            'y0': 1.9451953323436744,
            'y1': 11.054804667656326,
            'yref': 'y13'},
           {'fillcolor': 'rgb(247, 247, 242)',
            'layer': 'below',
            'line': {'width': 0},
            'x0': 0,
            'x1': 2,
            'xref': 'x14',
            'y0': 0,
            'y1': 1.2,
            'yref': 'y14'},
           {'fillcolor': 'rgb(247, 247, 242)',
            'layer': 'below',
            'line': {'width': 0},
            'x0': -1,
            'x1': 3,
            'xref': 'x15',
            'y0': 1.9451953323436744,
            'y1': 11.054804667656326,
            'yref': 'y15'}],
          'showlegend': False,
          'title': 'this is a test',
          'xaxis1': {'anchor': 'y1',
           'domain': [0.0, 0.06666666666666667],
           'fixedrange': True,
           'range': [0, 1],
           'showgrid': False,
           'showticklabels': False,
           'zeroline': False},
          'xaxis10': {'anchor': 'y10',
           'domain': [0.6666666666666667, 1.0],
           'fixedrange': True,
           'showgrid': False,
           'showticklabels': False,
           'zeroline': False},
          'xaxis11': {'anchor': 'y11',
           'domain': [0.0, 0.06666666666666667],
           'fixedrange': True,
           'range': [0, 1],
           'showgrid': False,
           'showticklabels': False,
           'zeroline': False},
          'xaxis12': {'anchor': 'y12',
           'domain': [0.06666666666666667, 0.2],
           'fixedrange': True,
           'range': [0, 12.165],
           'showgrid': False,
           'showticklabels': False,
           'zeroline': False},
          'xaxis13': {'anchor': 'y13',
           'domain': [0.2, 0.4],
           'fixedrange': True,
           'showgrid': False,
           'showticklabels': False,
           'zeroline': False},
          'xaxis14': {'anchor': 'y14',
           'domain': [0.4, 0.6666666666666667],
           'fixedrange': True,
           'range': [0, 1],
           'showgrid': False,
           'showticklabels': False,
           'zeroline': False},
          'xaxis15': {'anchor': 'y15',
           'domain': [0.6666666666666667, 1.0],
           'fixedrange': True,
           'showgrid': False,
           'showticklabels': False,
           'zeroline': False},
          'xaxis2': {'anchor': 'y2',
           'domain': [0.06666666666666667, 0.2],
           'fixedrange': True,
           'range': [0, 8.5],
           'showgrid': False,
           'showticklabels': False,
           'zeroline': False},
          'xaxis3': {'anchor': 'y3',
           'domain': [0.2, 0.4],
           'fixedrange': True,
           'showgrid': False,
           'showticklabels': False,
           'zeroline': False},
          'xaxis4': {'anchor': 'y4',
           'domain': [0.4, 0.6666666666666667],
           'fixedrange': True,
           'range': [0, 1],
           'showgrid': False,
           'showticklabels': False,
           'zeroline': False},
          'xaxis5': {'anchor': 'y5',
           'domain': [0.6666666666666667, 1.0],
           'fixedrange': True,
           'showgrid': False,
           'showticklabels': False,
           'zeroline': False},
          'xaxis6': {'anchor': 'y6',
           'domain': [0.0, 0.06666666666666667],
           'fixedrange': True,
           'range': [0, 1],
           'showgrid': False,
           'showticklabels': False,
           'zeroline': False},
          'xaxis7': {'anchor': 'y7',
           'domain': [0.06666666666666667, 0.2],
           'fixedrange': True,
           'range': [0, 9.335],
           'showgrid': False,
           'showticklabels': False,
           'zeroline': False},
          'xaxis8': {'anchor': 'y8',
           'domain': [0.2, 0.4],
           'fixedrange': True,
           'showgrid': False,
           'showticklabels': False,
           'zeroline': False},
          'xaxis9': {'anchor': 'y9',
           'domain': [0.4, 0.6666666666666667],
           'fixedrange': True,
           'range': [0, 1],
           'showgrid': False,
           'showticklabels': False,
           'zeroline': False},
          'yaxis1': {'anchor': 'x1',
           'domain': [0.6666666666666666, 1.0],
           'fixedrange': True,
           'range': [0, 1],
           'showgrid': False,
           'showticklabels': False,
           'zeroline': False},
          'yaxis10': {'anchor': 'x10',
           'domain': [0.3333333333333333, 0.6666666666666666],
           'fixedrange': True,
           'range': [-0.054804667656325634, 9.0548046676563256],
           'showgrid': False,
           'showticklabels': False,
           'zeroline': False},
          'yaxis11': {'anchor': 'x11',
           'domain': [0.0, 0.3333333333333333],
           'fixedrange': True,
           'range': [0, 1],
           'showgrid': False,
           'showticklabels': False,
           'zeroline': False},
          'yaxis12': {'anchor': 'x12',
           'domain': [0.0, 0.3333333333333333],
           'fixedrange': True,
           'range': [0, 1],
           'showgrid': False,
           'showticklabels': False,
           'zeroline': False},
          'yaxis13': {'anchor': 'x13',
           'domain': [0.0, 0.3333333333333333],
           'fixedrange': True,
           'range': [1.9451953323436744, 11.054804667656326],
           'showgrid': False,
           'showticklabels': False,
           'zeroline': False},
          'yaxis14': {'anchor': 'x14',
           'domain': [0.0, 0.3333333333333333],
           'fixedrange': True,
           'range': [0, 1],
           'showgrid': False,
           'showticklabels': False,
           'zeroline': False},
          'yaxis15': {'anchor': 'x15',
           'domain': [0.0, 0.3333333333333333],
           'fixedrange': True,
           'range': [1.9451953323436744, 11.054804667656326],
           'showgrid': False,
           'showticklabels': False,
           'zeroline': False},
          'yaxis2': {'anchor': 'x2',
           'domain': [0.6666666666666666, 1.0],
           'fixedrange': True,
           'range': [0, 1],
           'showgrid': False,
           'showticklabels': False,
           'zeroline': False},
          'yaxis3': {'anchor': 'x3',
           'domain': [0.6666666666666666, 1.0],
           'fixedrange': True,
           'range': [3.1835034190722737, 6.8164965809277263],
           'showgrid': False,
           'showticklabels': False,
           'zeroline': False},
          'yaxis4': {'anchor': 'x4',
           'domain': [0.6666666666666666, 1.0],
           'fixedrange': True,
           'range': [0, 1],
           'showgrid': False,
           'showticklabels': False,
           'zeroline': False},
          'yaxis5': {'anchor': 'x5',
           'domain': [0.6666666666666666, 1.0],
           'fixedrange': True,
           'range': [3.1835034190722737, 6.8164965809277263],
           'showgrid': False,
           'showticklabels': False,
           'zeroline': False},
          'yaxis6': {'anchor': 'x6',
           'domain': [0.3333333333333333, 0.6666666666666666],
           'fixedrange': True,
           'range': [0, 1],
           'showgrid': False,
           'showticklabels': False,
           'zeroline': False},
          'yaxis7': {'anchor': 'x7',
           'domain': [0.3333333333333333, 0.6666666666666666],
           'fixedrange': True,
           'range': [0, 1],
           'showgrid': False,
           'showticklabels': False,
           'zeroline': False},
          'yaxis8': {'anchor': 'x8',
           'domain': [0.3333333333333333, 0.6666666666666666],
           'fixedrange': True,
           'range': [-0.054804667656325634, 9.0548046676563256],
           'showgrid': False,
           'showticklabels': False,
           'zeroline': False},
          'yaxis9': {'anchor': 'x9',
           'domain': [0.3333333333333333, 0.6666666666666666],
           'fixedrange': True,
           'range': [0, 1],
           'showgrid': False,
           'showticklabels': False,
           'zeroline': False}}
        }

        self.assertEqual(fig['data'], exp_fig['data'])
        self.assertEqual(fig['layout'], exp_fig['layout'])

class TestChoropleth(NumpyTestUtilsMixin, TestCase):
=======
>>>>>>> f38d8d92

class TestChoropleth(NumpyTestUtilsMixin, TestCase):

    # run tests if required packages are installed
    if shapely and shapefile and gp:
        def test_fips_values_same_length(self):
            pattern = 'fips and values must be the same length'
            self.assertRaisesRegexp(
                PlotlyError, pattern, ff.create_choropleth,
                fips=[1001], values=[4004, 40004]
            )

        def test_correct_order_param(self):
            pattern = (
                'if you are using a custom order of unique values from '
                'your color column, you must: have all the unique values '
                'in your order and have no duplicate items'
            )

            self.assertRaisesRegexp(
                PlotlyError, pattern, ff.create_choropleth,
                fips=[1], values=[1], order=[1, 1, 1]
            )

        def test_colorscale_and_levels_same_length(self):
            self.assertRaises(
                PlotlyError, ff.create_choropleth,
                fips=[1001, 1003, 1005], values=[5, 2, 1],
                colorscale=['rgb(0,0,0)']
            )

        def test_scope_is_not_list(self):

            pattern = "'scope' must be a list/tuple/sequence"

            self.assertRaisesRegexp(
                PlotlyError, pattern, ff.create_choropleth,
                fips=[1001, 1003], values=[5, 2], scope='foo',
            )

        def test_full_choropleth(self):
            fips = [1001]
            values = [1]
            fig = ff.create_choropleth(
                fips=fips, values=values,
                simplify_county=1
            )

            exp_fig_head = [
                -88.053375,
                -88.02916499999999,
                -88.02432999999999,
                -88.04504299999999,
                -88.053375,
                np.nan,
                -88.211209,
                -88.209999,
                -88.208733,
                -88.209559,
                -88.211209,
                np.nan,
                -88.22511999999999,
                -88.22128099999999,
                -88.218694,
                -88.22465299999999,
                -88.22511999999999,
                np.nan,
                -88.264659,
                -88.25782699999999,
                -88.25947,
                -88.255659,
                -88.264659,
                np.nan,
                -88.327302,
                -88.20146799999999,
                -88.141143,
                -88.124658,
                -88.074854,
                -88.12493599999999,
                -88.10665399999999,
                -88.149812,
                -88.327302,
                np.nan,
                -88.346745,
                -88.341235,
                -88.33288999999999,
                -88.346823,
                -88.346745,
                np.nan,
                -88.473227,
                -88.097888,
                -88.154617,
                -88.20295899999999,
                -85.605165,
                -85.18440000000001,
                -85.12218899999999,
                -85.142567,
                -85.113329,
                -85.10533699999999
            ]

            self.assertEqual(fig['data'][2]['x'][:50], exp_fig_head)<|MERGE_RESOLUTION|>--- conflicted
+++ resolved
@@ -2746,7 +2746,7 @@
             self.assert_fig_equal(fig['data'][i],
                                   exp_fig['data'][i])
 
-<<<<<<< HEAD
+
 class TestSparkline(NumpyTestUtilsMixin, TestCase):
 
     def test_is_dataframe(self):
@@ -3394,10 +3394,6 @@
         self.assertEqual(fig['layout'], exp_fig['layout'])
 
 class TestChoropleth(NumpyTestUtilsMixin, TestCase):
-=======
->>>>>>> f38d8d92
-
-class TestChoropleth(NumpyTestUtilsMixin, TestCase):
 
     # run tests if required packages are installed
     if shapely and shapefile and gp:
