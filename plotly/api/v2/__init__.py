--- conflicted
+++ resolved
@@ -1,9 +1,5 @@
 from __future__ import absolute_import
 
-<<<<<<< HEAD
-from plotly.api.v2 import (dashboards, files, folders, grids, images, plot_schema,
-                           plots, spectacle_presentations, users)
-=======
 from plotly.api.v2 import (dash_apps, dashboards, files, folders, grids,
-                           images, plot_schema, plots, users)
->>>>>>> fa0bb20c
+                           images, plot_schema, plots, spectacle_presentations,
+                           users)