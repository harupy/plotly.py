--- conflicted
+++ resolved
@@ -1,5 +1 @@
-<<<<<<< HEAD
-__version__ = '1.6.20'
-=======
-__version__ = '1.7.2'
->>>>>>> c52b98eb
+__version__ = '1.7.2'