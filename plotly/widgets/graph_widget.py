from collections import deque
import json
import os
<<<<<<< HEAD
import random
import string
=======
import uuid
>>>>>>> 0e459c0c

# TODO: protected imports?
from IPython.html import widgets
from IPython.utils.traitlets import Unicode
from IPython.display import Javascript, display

import plotly

# Load JS widget code
# No officially recommended way to do this in any other way
# http://mail.scipy.org/pipermail/ipython-dev/2014-April/013835.html
directory = os.path.dirname(os.path.realpath(__file__))
js_widget_file = os.path.join(directory, 'graphWidget.js')
with open(js_widget_file) as f:
    js_widget_code = f.read()

display(Javascript(js_widget_code))

__all__ = None


class Graph(widgets.DOMWidget):
    """An interactive Plotly graph widget for use in IPython
    Notebooks.
    """
    _view_name = Unicode('GraphView', sync=True)
    _message = Unicode(sync=True)
    _graph_url = Unicode(sync=True)
    plotly_domain = Unicode(
        sync=True, default_value=plotly.plotly.get_config()['plotly_domain']
    )

    def __init__(self, graph_url, **kwargs):
        """Initialize a plotly graph object.
        Parameters
        ----------
        graph_url: The url of a Plotly graph

        Examples
        --------
        GraphWidget('https://plot.ly/~chris/3375')
        """
        super(Graph, self).__init__(**kwargs)

        # TODO: Validate graph_url
        self._graph_url = graph_url
        self._listener_set = set()
        self._event_handlers = {
            'click': widgets.CallbackDispatcher(),
            'hover': widgets.CallbackDispatcher(),
            'zoom': widgets.CallbackDispatcher()
        }

        self._graphId = ''
        self.on_msg(self._handle_msg)

        # messages to the iframe client need to wait for the
        # iframe to communicate that it is ready
        # unfortunately, this two-way blocking communication
        # isn't possible (https://github.com/ipython/ipython/wiki/IPEP-21:-Widget-Messages#caveats)
        # so we'll just cue up messages until they're ready to be sent
        self._clientMessages = deque()

    def _handle_msg(self, message):
        """Handle a msg from the front-end.
        Parameters
        ----------
        content: dict
            Content of the msg."""
        content = message['content']['data']['content']
        if content.get('event', '') == 'pong':
            self._graphId = content['graphId']

            # ready to recieve - pop out all of the items in the deque
            while self._clientMessages:
                _message = self._clientMessages.popleft()
                _message['graphId'] = self._graphId
                _message = json.dumps(_message)
                self._message = _message

        if content.get('event', '') in ['click', 'hover', 'zoom']:
            self._event_handlers[content['event']](self, content)

    def _handle_registration(self, event_type, callback, remove):
        self._event_handlers[event_type].register_callback(callback,
                                                           remove=remove)
        event_callbacks = self._event_handlers[event_type].callbacks
        if (len(event_callbacks) and event_type not in self._listener_set):
            self._listener_set.add(event_type)
            message = {'task': 'listen', 'events': list(self._listener_set)}
            self._handle_outgoing_message(message)

    def _handle_outgoing_message(self, message):
<<<<<<< HEAD
        message['plotlyDomain'] = plotly.plotly.get_config()['plotly_domain']
        message['taskID'] = ''.join([random.choice(string.ascii_letters)
                                     for _ in range(20)])
=======
        message['plotlyDomain'] = self.plotly_domain
>>>>>>> 0e459c0c
        if self._graphId == '':
            self._clientMessages.append(message)
        else:
            message['graphId'] = self._graphId
            message['uid'] = str(uuid.uuid4())
            self._message = json.dumps(message)

    def on_click(self, callback, remove=False):
        """Register a callback to execute when the graph is clicked.
        Parameters
        ----------
        remove : bool (optional)
            Set to true to remove the callback from the list of callbacks."""
        self._handle_registration('click', callback, remove)

    def on_hover(self, callback, remove=False):
        """Register a callback to execute when you hover over points in the graph.
        Parameters
        ----------
        remove : bool (optional)
            Set to true to remove the callback from the list of callbacks."""
        self._handle_registration('hover', callback, remove)

    def on_zoom(self, callback, remove=False):
        """Register a callback to execute when you zoom in the graph.
        Parameters
        ----------
        remove : bool (optional)
            Set to true to remove the callback from the list of callbacks."""
        self._handle_registration('zoom', callback, remove)

    def restyle(self, data, traces=None):
        message = {'task': 'restyle', 'update': data, 'graphId': self._graphId}
        if traces:
            message['traces'] = traces
        self._handle_outgoing_message(message)

    def relayout(self, layout):
        message = {
            'task': 'relayout', 'update': layout, 'graphId': self._graphId
        }
        self._handle_outgoing_message(message)

    def hover(self, hover_obj):
        message = {
            'task': 'hover', 'event': hover_obj, 'graphId': self._graphId
        }
        self._handle_outgoing_message(message)

    def add_traces(self, traces, new_indices=None):
        """
        Add new data traces to a graph.

        If `new_indices` isn't specified, they are simply appended.

        :param (list[dict]) traces: The list of trace dicts
        :param (list[int]|None|optional) new_indices: The final indices the
            added traces should occupy.

        """
        message = {
            'task': 'addTraces', 'traces': traces, 'graphId': self._graphId
        }
        if new_indices is not None:
            message['newIndices'] = new_indices
        self._handle_outgoing_message(message)

    def delete_traces(self, indices):
        """
        Delete data traces from a graph.

        :param (list[int]) indices: The indices of the traces to be removed

        """
        message = {
            'task': 'deleteTraces',
            'indices': indices,
            'graphId': self._graphId
        }
        self._handle_outgoing_message(message)

    def move_traces(self, current_indices, new_indices=None):
        """
        Move data traces around in a graph.

        If new_indices isn't specified, the traces at the locations specified
        in current_indices are moved to the end of the data array.

        :param (list[int]) current_indices: The initial indices the traces to
        be moved occupy.
        :param (list[int]|None|optional) new_indices: The final indices the
            traces to be moved will occupy.

        """
        message = {
            'task': 'moveTraces',
            'currentIndices': current_indices,
            'graphId': self._graphId
            }
        if new_indices is not None:
            message['newIndices'] = new_indices
        self._handle_outgoing_message(message)<|MERGE_RESOLUTION|>--- conflicted
+++ resolved
@@ -1,12 +1,7 @@
 from collections import deque
 import json
 import os
-<<<<<<< HEAD
-import random
-import string
-=======
 import uuid
->>>>>>> 0e459c0c
 
 # TODO: protected imports?
 from IPython.html import widgets
@@ -35,7 +30,7 @@
     _view_name = Unicode('GraphView', sync=True)
     _message = Unicode(sync=True)
     _graph_url = Unicode(sync=True)
-    plotly_domain = Unicode(
+    _plotly_domain = Unicode(
         sync=True, default_value=plotly.plotly.get_config()['plotly_domain']
     )
 
@@ -100,13 +95,7 @@
             self._handle_outgoing_message(message)
 
     def _handle_outgoing_message(self, message):
-<<<<<<< HEAD
-        message['plotlyDomain'] = plotly.plotly.get_config()['plotly_domain']
-        message['taskID'] = ''.join([random.choice(string.ascii_letters)
-                                     for _ in range(20)])
-=======
-        message['plotlyDomain'] = self.plotly_domain
->>>>>>> 0e459c0c
+        message['plotlyDomain'] = self._plotly_domain
         if self._graphId == '':
             self._clientMessages.append(message)
         else:
