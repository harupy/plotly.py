# -*- coding: utf-8 -*-

"""
tools
=====

Functions that USERS will possibly want access to.

"""
from __future__ import absolute_import
from collections import OrderedDict

import warnings

import six
import math

from plotly import utils
from plotly import exceptions
from plotly import graph_reference
from plotly import session
from plotly.files import (CONFIG_FILE, CREDENTIALS_FILE, FILE_CONTENT,
                          GRAPH_REFERENCE_FILE, check_file_permissions)

DEFAULT_PLOTLY_COLORS = ['rgb(31, 119, 180)', 'rgb(255, 127, 14)',
                         'rgb(44, 160, 44)', 'rgb(214, 39, 40)',
                         'rgb(148, 103, 189)', 'rgb(140, 86, 75)',
                         'rgb(227, 119, 194)', 'rgb(127, 127, 127)',
                         'rgb(188, 189, 34)', 'rgb(23, 190, 207)']


# Warning format
def warning_on_one_line(message, category, filename, lineno,
                        file=None, line=None):
    return '%s:%s: %s:\n\n%s\n\n' % (filename, lineno, category.__name__,
                                     message)
warnings.formatwarning = warning_on_one_line

try:
    from . import matplotlylib
    _matplotlylib_imported = True
except ImportError:
    _matplotlylib_imported = False

try:
    import IPython
    import IPython.core.display
    _ipython_imported = True
except ImportError:
    _ipython_imported = False

try:
    import numpy as np
    _numpy_imported = True
except ImportError:
    _numpy_imported = False

try:
    import pandas as pd
    _pandas_imported = True
except ImportError:
    _pandas_imported = False

try:
    import scipy as scp
    _scipy_imported = True
except ImportError:
    _scipy_imported = False

try:
    import scipy.spatial as scs
    _scipy__spatial_imported = True
except ImportError:
    _scipy__spatial_imported = False

try:
    import scipy.cluster.hierarchy as sch
    _scipy__cluster__hierarchy_imported = True
except ImportError:
    _scipy__cluster__hierarchy_imported = False

try:
    import scipy
    import scipy.stats
    _scipy_imported = True
except ImportError:
    _scipy_imported = False


def get_config_defaults():
    """
    Convenience function to check current settings against defaults.

    Example:

        if plotly_domain != get_config_defaults()['plotly_domain']:
            # do something

    """
    return dict(FILE_CONTENT[CONFIG_FILE])  # performs a shallow copy


def ensure_local_plotly_files():
    """Ensure that filesystem is setup/filled out in a valid way.
    If the config or credential files aren't filled out, then write them
    to the disk.
    """
    if check_file_permissions():
        for fn in [CREDENTIALS_FILE, CONFIG_FILE]:
            utils.ensure_file_exists(fn)
            contents = utils.load_json_dict(fn)
            for key, val in list(FILE_CONTENT[fn].items()):
                # TODO: removed type checking below, may want to revisit
                if key not in contents:
                    contents[key] = val
            contents_keys = list(contents.keys())
            for key in contents_keys:
                if key not in FILE_CONTENT[fn]:
                    del contents[key]
            utils.save_json_dict(fn, contents)

        # make a request to get graph reference if DNE.
        utils.ensure_file_exists(GRAPH_REFERENCE_FILE)
        utils.save_json_dict(GRAPH_REFERENCE_FILE,
                             graph_reference.GRAPH_REFERENCE)

    else:
        warnings.warn("Looks like you don't have 'read-write' permission to "
                      "your 'home' ('~') directory or to our '~/.plotly' "
                      "directory. That means plotly's python api can't setup "
                      "local configuration files. No problem though! You'll "
                      "just have to sign-in using 'plotly.plotly.sign_in()'. "
                      "For help with that: 'help(plotly.plotly.sign_in)'."
                      "\nQuestions? support@plot.ly")


### credentials tools ###

def set_credentials_file(username=None,
                         api_key=None,
                         stream_ids=None,
                         proxy_username=None,
                         proxy_password=None):
    """Set the keyword-value pairs in `~/.plotly_credentials`.

    :param (str) username: The username you'd use to sign in to Plotly
    :param (str) api_key: The api key associated with above username
    :param (list) stream_ids: Stream tokens for above credentials
    :param (str) proxy_username: The un associated with with your Proxy
    :param (str) proxy_password: The pw associated with your Proxy un

    """
    if not check_file_permissions():
        raise exceptions.PlotlyError("You don't have proper file permissions "
                                     "to run this function.")
    ensure_local_plotly_files()  # make sure what's there is OK
    credentials = get_credentials_file()
    if isinstance(username, six.string_types):
        credentials['username'] = username
    if isinstance(api_key, six.string_types):
        credentials['api_key'] = api_key
    if isinstance(proxy_username, six.string_types):
        credentials['proxy_username'] = proxy_username
    if isinstance(proxy_password, six.string_types):
        credentials['proxy_password'] = proxy_password
    if isinstance(stream_ids, (list, tuple)):
        credentials['stream_ids'] = stream_ids
    utils.save_json_dict(CREDENTIALS_FILE, credentials)
    ensure_local_plotly_files()  # make sure what we just put there is OK


def get_credentials_file(*args):
    """Return specified args from `~/.plotly_credentials`. as dict.

    Returns all if no arguments are specified.

    Example:
        get_credentials_file('username')

    """
    if check_file_permissions():
        ensure_local_plotly_files()  # make sure what's there is OK
        return utils.load_json_dict(CREDENTIALS_FILE, *args)
    else:
        return FILE_CONTENT[CREDENTIALS_FILE]


def reset_credentials_file():
    ensure_local_plotly_files()  # make sure what's there is OK
    utils.save_json_dict(CREDENTIALS_FILE, {})
    ensure_local_plotly_files()  # put the defaults back


### config tools ###

def set_config_file(plotly_domain=None,
                    plotly_streaming_domain=None,
                    plotly_api_domain=None,
                    plotly_ssl_verification=None,
                    plotly_proxy_authorization=None,
                    world_readable=None,
                    sharing=None,
                    auto_open=None):
    """Set the keyword-value pairs in `~/.plotly/.config`.

    :param (str) plotly_domain: ex - https://plot.ly
    :param (str) plotly_streaming_domain: ex - stream.plot.ly
    :param (str) plotly_api_domain: ex - https://api.plot.ly
    :param (bool) plotly_ssl_verification: True = verify, False = don't verify
    :param (bool) plotly_proxy_authorization: True = use plotly proxy auth creds
    :param (bool) world_readable: True = public, False = private

    """
    if not check_file_permissions():
        raise exceptions.PlotlyError("You don't have proper file permissions "
                                     "to run this function.")
    ensure_local_plotly_files()  # make sure what's there is OK
    utils.validate_world_readable_and_sharing_settings({
        'sharing': sharing, 'world_readable': world_readable})
    settings = get_config_file()
    if isinstance(plotly_domain, six.string_types):
        settings['plotly_domain'] = plotly_domain
    elif plotly_domain is not None:
        raise TypeError('plotly_domain should be a string')
    if isinstance(plotly_streaming_domain, six.string_types):
        settings['plotly_streaming_domain'] = plotly_streaming_domain
    elif plotly_streaming_domain is not None:
        raise TypeError('plotly_streaming_domain should be a string')
    if isinstance(plotly_api_domain, six.string_types):
        settings['plotly_api_domain'] = plotly_api_domain
    elif plotly_api_domain is not None:
        raise TypeError('plotly_api_domain should be a string')
    if isinstance(plotly_ssl_verification, (six.string_types, bool)):
        settings['plotly_ssl_verification'] = plotly_ssl_verification
    elif plotly_ssl_verification is not None:
        raise TypeError('plotly_ssl_verification should be a boolean')
    if isinstance(plotly_proxy_authorization, (six.string_types, bool)):
        settings['plotly_proxy_authorization'] = plotly_proxy_authorization
    elif plotly_proxy_authorization is not None:
        raise TypeError('plotly_proxy_authorization should be a boolean')
    if isinstance(auto_open, bool):
        settings['auto_open'] = auto_open
    elif auto_open is not None:
        raise TypeError('auto_open should be a boolean')

    if isinstance(world_readable, bool):
        settings['world_readable'] = world_readable
        settings.pop('sharing')
    elif world_readable is not None:
        raise TypeError('Input should be a boolean')
    if isinstance(sharing, six.string_types):
        settings['sharing'] = sharing
    elif sharing is not None:
        raise TypeError('sharing should be a string')
    utils.set_sharing_and_world_readable(settings)

    utils.save_json_dict(CONFIG_FILE, settings)
    ensure_local_plotly_files()  # make sure what we just put there is OK


def get_config_file(*args):
    """Return specified args from `~/.plotly/.config`. as tuple.

    Returns all if no arguments are specified.

    Example:
        get_config_file('plotly_domain')

    """
    if check_file_permissions():
        ensure_local_plotly_files()  # make sure what's there is OK
        return utils.load_json_dict(CONFIG_FILE, *args)
    else:
        return FILE_CONTENT[CONFIG_FILE]


def reset_config_file():
    ensure_local_plotly_files()  # make sure what's there is OK
    f = open(CONFIG_FILE, 'w')
    f.close()
    ensure_local_plotly_files()  # put the defaults back


### embed tools ###

def get_embed(file_owner_or_url, file_id=None, width="100%", height=525):
    """Returns HTML code to embed figure on a webpage as an <iframe>

    Plotly uniquely identifies figures with a 'file_owner'/'file_id' pair.
    Since each file is given a corresponding unique url, you may also simply
    pass a valid plotly url as the first argument.

    Note, if you're using a file_owner string as the first argument, you MUST
    specify a `file_id` keyword argument. Else, if you're using a url string
    as the first argument, you MUST NOT specify a `file_id` keyword argument,
    or file_id must be set to Python's None value.

    Positional arguments:
    file_owner_or_url (string) -- a valid plotly username OR a valid plotly url

    Keyword arguments:
    file_id (default=None) -- an int or string that can be converted to int
                              if you're using a url, don't fill this in!
    width (default="100%") -- an int or string corresp. to width of the figure
    height (default="525") -- same as width but corresp. to the height of the
                              figure

    """
    plotly_rest_url = (session.get_session_config().get('plotly_domain') or
                       get_config_file()['plotly_domain'])
    if file_id is None:  # assume we're using a url
        url = file_owner_or_url
        if url[:len(plotly_rest_url)] != plotly_rest_url:
            raise exceptions.PlotlyError(
                "Because you didn't supply a 'file_id' in the call, "
                "we're assuming you're trying to snag a figure from a url. "
                "You supplied the url, '{0}', we expected it to start with "
                "'{1}'."
                "\nRun help on this function for more information."
                "".format(url, plotly_rest_url))
        urlsplit = six.moves.urllib.parse.urlparse(url)
        file_owner = urlsplit.path.split('/')[1].split('~')[1]
        file_id = urlsplit.path.split('/')[2]

        # to check for share_key we check urlsplit.query
        query_dict = six.moves.urllib.parse.parse_qs(urlsplit.query)
        if query_dict:
            share_key = query_dict['share_key'][-1]
        else:
            share_key = ''
    else:
        file_owner = file_owner_or_url
        share_key = ''
    try:
        test_if_int = int(file_id)
    except ValueError:
        raise exceptions.PlotlyError(
            "The 'file_id' argument was not able to be converted into an "
            "integer number. Make sure that the positional 'file_id' argument "
            "is a number that can be converted into an integer or a string "
            "that can be converted into an integer."
        )
    if int(file_id) < 0:
        raise exceptions.PlotlyError(
            "The 'file_id' argument must be a non-negative number."
        )
    if share_key is '':
        s = ("<iframe id=\"igraph\" scrolling=\"no\" style=\"border:none;\" "
             "seamless=\"seamless\" "
             "src=\"{plotly_rest_url}/"
             "~{file_owner}/{file_id}.embed\" "
             "height=\"{iframe_height}\" width=\"{iframe_width}\">"
             "</iframe>").format(
            plotly_rest_url=plotly_rest_url,
            file_owner=file_owner, file_id=file_id,
            iframe_height=height, iframe_width=width)
    else:
        s = ("<iframe id=\"igraph\" scrolling=\"no\" style=\"border:none;\" "
             "seamless=\"seamless\" "
             "src=\"{plotly_rest_url}/"
             "~{file_owner}/{file_id}.embed?share_key={share_key}\" "
             "height=\"{iframe_height}\" width=\"{iframe_width}\">"
             "</iframe>").format(
            plotly_rest_url=plotly_rest_url,
            file_owner=file_owner, file_id=file_id, share_key=share_key,
            iframe_height=height, iframe_width=width)

    return s


def embed(file_owner_or_url, file_id=None, width="100%", height=525):
    """Embeds existing Plotly figure in IPython Notebook

    Plotly uniquely identifies figures with a 'file_owner'/'file_id' pair.
    Since each file is given a corresponding unique url, you may also simply
    pass a valid plotly url as the first argument.

    Note, if you're using a file_owner string as the first argument, you MUST
    specify a `file_id` keyword argument. Else, if you're using a url string
    as the first argument, you MUST NOT specify a `file_id` keyword argument,
    or file_id must be set to Python's None value.

    Positional arguments:
    file_owner_or_url (string) -- a valid plotly username OR a valid plotly url

    Keyword arguments:
    file_id (default=None) -- an int or string that can be converted to int
                              if you're using a url, don't fill this in!
    width (default="100%") -- an int or string corresp. to width of the figure
    height (default="525") -- same as width but corresp. to the height of the
                              figure

    """
    try:
        s = get_embed(file_owner_or_url, file_id=file_id, width=width,
                      height=height)

        # see if we are in the SageMath Cloud
        from sage_salvus import html
        return html(s, hide=False)
    except:
        pass
    if _ipython_imported:
        if file_id:
            plotly_domain = (
                session.get_session_config().get('plotly_domain') or
                get_config_file()['plotly_domain']
            )
            url = "{plotly_domain}/~{un}/{fid}".format(
                plotly_domain=plotly_domain,
                un=file_owner_or_url,
                fid=file_id)
        else:
            url = file_owner_or_url
        return PlotlyDisplay(url, width, height)
    else:
        if (get_config_defaults()['plotly_domain']
                != session.get_session_config()['plotly_domain']):
            feedback_email = 'feedback@plot.ly'
        else:

            # different domain likely means enterprise
            feedback_email = 'support@plot.ly'

        warnings.warn(
            "Looks like you're not using IPython or Sage to embed this "
            "plot. If you just want the *embed code*,\ntry using "
            "`get_embed()` instead."
            '\nQuestions? {}'.format(feedback_email))


### mpl-related tools ###
@utils.template_doc(**get_config_file())
def mpl_to_plotly(fig, resize=False, strip_style=False, verbose=False):
    """Convert a matplotlib figure to plotly dictionary and send.

    All available information about matplotlib visualizations are stored
    within a matplotlib.figure.Figure object. You can create a plot in python
    using matplotlib, store the figure object, and then pass this object to
    the fig_to_plotly function. In the background, mplexporter is used to
    crawl through the mpl figure object for appropriate information. This
    information is then systematically sent to the PlotlyRenderer which
    creates the JSON structure used to make plotly visualizations. Finally,
    these dictionaries are sent to plotly and your browser should open up a
    new tab for viewing! Optionally, if you're working in IPython, you can
    set notebook=True and the PlotlyRenderer will call plotly.iplot instead
    of plotly.plot to have the graph appear directly in the IPython notebook.

    Note, this function gives the user access to a simple, one-line way to
    render an mpl figure in plotly. If you need to trouble shoot, you can do
    this step manually by NOT running this fuction and entereing the following:

    ===========================================================================
    from mplexporter import Exporter
    from mplexporter.renderers import PlotlyRenderer

    # create an mpl figure and store it under a varialble 'fig'

    renderer = PlotlyRenderer()
    exporter = Exporter(renderer)
    exporter.run(fig)
    ===========================================================================

    You can then inspect the JSON structures by accessing these:

    renderer.layout -- a plotly layout dictionary
    renderer.data -- a list of plotly data dictionaries

    Positional arguments:
    fig -- a matplotlib figure object
    username -- a valid plotly username **
    api_key -- a valid api_key for the above username **
    notebook -- an option for use with an IPython notebook

    ** Don't have a username/api_key? Try looking here:
    {plotly_domain}/plot

    ** Forgot your api_key? Try signing in and looking here:
    {plotly_domain}/python/getting-started

    """
    if _matplotlylib_imported:
        renderer = matplotlylib.PlotlyRenderer()
        matplotlylib.Exporter(renderer).run(fig)
        if resize:
            renderer.resize()
        if strip_style:
            renderer.strip_style()
        if verbose:
            print(renderer.msg)
        return renderer.plotly_fig
    else:
        warnings.warn(
            "To use Plotly's matplotlylib functionality, you'll need to have "
            "matplotlib successfully installed with all of its dependencies. "
            "You're getting this error because matplotlib or one of its "
            "dependencies doesn't seem to be installed correctly.")


### graph_objs related tools ###

def get_subplots(rows=1, columns=1, print_grid=False, **kwargs):
    """Return a dictionary instance with the subplots set in 'layout'.

    Example 1:
    # stack two subplots vertically
    fig = tools.get_subplots(rows=2)
    fig['data'] += [Scatter(x=[1,2,3], y=[2,1,2], xaxis='x1', yaxis='y1')]
    fig['data'] += [Scatter(x=[1,2,3], y=[2,1,2], xaxis='x2', yaxis='y2')]

    Example 2:
    # print out string showing the subplot grid you've put in the layout
    fig = tools.get_subplots(rows=3, columns=2, print_grid=True)

    Keywords arguments with constant defaults:

    rows (kwarg, int greater than 0, default=1):
        Number of rows, evenly spaced vertically on the figure.

    columns (kwarg, int greater than 0, default=1):
        Number of columns, evenly spaced horizontally on the figure.

    horizontal_spacing (kwarg, float in [0,1], default=0.1):
        Space between subplot columns. Applied to all columns.

    vertical_spacing (kwarg, float in [0,1], default=0.05):
        Space between subplot rows. Applied to all rows.

    print_grid (kwarg, True | False, default=False):
        If True, prints a tab-delimited string representation
        of your plot grid.

    Keyword arguments with variable defaults:

    horizontal_spacing (kwarg, float in [0,1], default=0.2 / columns):
        Space between subplot columns.

    vertical_spacing (kwarg, float in [0,1], default=0.3 / rows):
        Space between subplot rows.

    """
    # TODO: protected until #282
    from plotly.graph_objs import graph_objs

    warnings.warn(
        "tools.get_subplots is depreciated. "
        "Please use tools.make_subplots instead."
    )

    # Throw exception for non-integer rows and columns
    if not isinstance(rows, int) or rows <= 0:
        raise Exception("Keyword argument 'rows' "
                        "must be an int greater than 0")
    if not isinstance(columns, int) or columns <= 0:
        raise Exception("Keyword argument 'columns' "
                        "must be an int greater than 0")

    # Throw exception if non-valid kwarg is sent
    VALID_KWARGS = ['horizontal_spacing', 'vertical_spacing']
    for key in kwargs.keys():
        if key not in VALID_KWARGS:
            raise Exception("Invalid keyword argument: '{0}'".format(key))

    # Set 'horizontal_spacing' / 'vertical_spacing' w.r.t. rows / columns
    try:
        horizontal_spacing = float(kwargs['horizontal_spacing'])
    except KeyError:
        horizontal_spacing = 0.2 / columns
    try:
        vertical_spacing = float(kwargs['vertical_spacing'])
    except KeyError:
        vertical_spacing = 0.3 / rows

    fig = dict(layout=graph_objs.Layout())  # will return this at the end
    plot_width = (1 - horizontal_spacing * (columns - 1)) / columns
    plot_height = (1 - vertical_spacing * (rows - 1)) / rows
    plot_num = 0
    for rrr in range(rows):
        for ccc in range(columns):
            xaxis_name = 'xaxis{0}'.format(plot_num + 1)
            x_anchor = 'y{0}'.format(plot_num + 1)
            x_start = (plot_width + horizontal_spacing) * ccc
            x_end = x_start + plot_width

            yaxis_name = 'yaxis{0}'.format(plot_num + 1)
            y_anchor = 'x{0}'.format(plot_num + 1)
            y_start = (plot_height + vertical_spacing) * rrr
            y_end = y_start + plot_height

            xaxis = graph_objs.XAxis(domain=[x_start, x_end], anchor=x_anchor)
            fig['layout'][xaxis_name] = xaxis
            yaxis = graph_objs.YAxis(domain=[y_start, y_end], anchor=y_anchor)
            fig['layout'][yaxis_name] = yaxis
            plot_num += 1

    if print_grid:
        print("This is the format of your plot grid!")
        grid_string = ""
        plot = 1
        for rrr in range(rows):
            grid_line = ""
            for ccc in range(columns):
                grid_line += "[{0}]\t".format(plot)
                plot += 1
            grid_string = grid_line + '\n' + grid_string
        print(grid_string)

    return graph_objs.Figure(fig)  # forces us to validate what we just did...


def make_subplots(rows=1, cols=1,
                  shared_xaxes=False, shared_yaxes=False,
                  start_cell='top-left', print_grid=True,
                  **kwargs):
    """Return an instance of plotly.graph_objs.Figure
    with the subplots domain set in 'layout'.

    Example 1:
    # stack two subplots vertically
    fig = tools.make_subplots(rows=2)

    This is the format of your plot grid:
    [ (1,1) x1,y1 ]
    [ (2,1) x2,y2 ]

    fig['data'] += [Scatter(x=[1,2,3], y=[2,1,2])]
    fig['data'] += [Scatter(x=[1,2,3], y=[2,1,2], xaxis='x2', yaxis='y2')]

    # or see Figure.append_trace

    Example 2:
    # subplots with shared x axes
    fig = tools.make_subplots(rows=2, shared_xaxes=True)

    This is the format of your plot grid:
    [ (1,1) x1,y1 ]
    [ (2,1) x1,y2 ]


    fig['data'] += [Scatter(x=[1,2,3], y=[2,1,2])]
    fig['data'] += [Scatter(x=[1,2,3], y=[2,1,2], yaxis='y2')]

    Example 3:
    # irregular subplot layout (more examples below under 'specs')
    fig = tools.make_subplots(rows=2, cols=2,
                              specs=[[{}, {}],
                                     [{'colspan': 2}, None]])

    This is the format of your plot grid!
    [ (1,1) x1,y1 ]  [ (1,2) x2,y2 ]
    [ (2,1) x3,y3           -      ]

    fig['data'] += [Scatter(x=[1,2,3], y=[2,1,2])]
    fig['data'] += [Scatter(x=[1,2,3], y=[2,1,2], xaxis='x2', yaxis='y2')]
    fig['data'] += [Scatter(x=[1,2,3], y=[2,1,2], xaxis='x3', yaxis='y3')]

    Example 4:
    # insets
    fig = tools.make_subplots(insets=[{'cell': (1,1), 'l': 0.7, 'b': 0.3}])

    This is the format of your plot grid!
    [ (1,1) x1,y1 ]

    With insets:
    [ x2,y2 ] over [ (1,1) x1,y1 ]

    fig['data'] += [Scatter(x=[1,2,3], y=[2,1,2])]
    fig['data'] += [Scatter(x=[1,2,3], y=[2,1,2], xaxis='x2', yaxis='y2')]

    Example 5:
    # include subplot titles
    fig = tools.make_subplots(rows=2, subplot_titles=('Plot 1','Plot 2'))

    This is the format of your plot grid:
    [ (1,1) x1,y1 ]
    [ (2,1) x2,y2 ]

    fig['data'] += [Scatter(x=[1,2,3], y=[2,1,2])]
    fig['data'] += [Scatter(x=[1,2,3], y=[2,1,2], xaxis='x2', yaxis='y2')]

    Example 6:
    # Include subplot title on one plot (but not all)
    fig = tools.make_subplots(insets=[{'cell': (1,1), 'l': 0.7, 'b': 0.3}],
                              subplot_titles=('','Inset'))

    This is the format of your plot grid!
    [ (1,1) x1,y1 ]

    With insets:
    [ x2,y2 ] over [ (1,1) x1,y1 ]

    fig['data'] += [Scatter(x=[1,2,3], y=[2,1,2])]
    fig['data'] += [Scatter(x=[1,2,3], y=[2,1,2], xaxis='x2', yaxis='y2')]

    Keywords arguments with constant defaults:

    rows (kwarg, int greater than 0, default=1):
        Number of rows in the subplot grid.

    cols (kwarg, int greater than 0, default=1):
        Number of columns in the subplot grid.

    shared_xaxes (kwarg, boolean or list, default=False)
        Assign shared x axes.
        If True, subplots in the same grid column have one common
        shared x-axis at the bottom of the gird.

        To assign shared x axes per subplot grid cell (see 'specs'),
        send list (or list of lists, one list per shared x axis)
        of cell index tuples.

    shared_yaxes (kwarg, boolean or list, default=False)
        Assign shared y axes.
        If True, subplots in the same grid row have one common
        shared y-axis on the left-hand side of the gird.

        To assign shared y axes per subplot grid cell (see 'specs'),
        send list (or list of lists, one list per shared y axis)
        of cell index tuples.

    start_cell (kwarg, 'bottom-left' or 'top-left', default='top-left')
        Choose the starting cell in the subplot grid used to set the
        domains of the subplots.

    print_grid (kwarg, boolean, default=True):
        If True, prints a tab-delimited string representation of
        your plot grid.

    Keyword arguments with variable defaults:

    horizontal_spacing (kwarg, float in [0,1], default=0.2 / cols):
        Space between subplot columns.
        Applies to all columns (use 'specs' subplot-dependents spacing)

    vertical_spacing (kwarg, float in [0,1], default=0.3 / rows):
        Space between subplot rows.
        Applies to all rows (use 'specs' subplot-dependents spacing)

    subplot_titles (kwarg, list of strings, default=empty list):
        Title of each subplot.
        "" can be included in the list if no subplot title is desired in
        that space so that the titles are properly indexed.

    specs (kwarg, list of lists of dictionaries):
        Subplot specifications.

        ex1: specs=[[{}, {}], [{'colspan': 2}, None]]

        ex2: specs=[[{'rowspan': 2}, {}], [None, {}]]

        - Indices of the outer list correspond to subplot grid rows
          starting from the bottom. The number of rows in 'specs'
          must be equal to 'rows'.

        - Indices of the inner lists correspond to subplot grid columns
          starting from the left. The number of columns in 'specs'
          must be equal to 'cols'.

        - Each item in the 'specs' list corresponds to one subplot
          in a subplot grid. (N.B. The subplot grid has exactly 'rows'
          times 'cols' cells.)

        - Use None for blank a subplot cell (or to move pass a col/row span).

        - Note that specs[0][0] has the specs of the 'start_cell' subplot.

        - Each item in 'specs' is a dictionary.
            The available keys are:

            * is_3d (boolean, default=False): flag for 3d scenes
            * colspan (int, default=1): number of subplot columns
                for this subplot to span.
            * rowspan (int, default=1): number of subplot rows
                for this subplot to span.
            * l (float, default=0.0): padding left of cell
            * r (float, default=0.0): padding right of cell
            * t (float, default=0.0): padding right of cell
            * b (float, default=0.0): padding bottom of cell

        - Use 'horizontal_spacing' and 'vertical_spacing' to adjust
          the spacing in between the subplots.

    insets (kwarg, list of dictionaries):
        Inset specifications.

        - Each item in 'insets' is a dictionary.
            The available keys are:

            * cell (tuple, default=(1,1)): (row, col) index of the
                subplot cell to overlay inset axes onto.
            * is_3d (boolean, default=False): flag for 3d scenes
            * l (float, default=0.0): padding left of inset
                  in fraction of cell width
            * w (float or 'to_end', default='to_end') inset width
                  in fraction of cell width ('to_end': to cell right edge)
            * b (float, default=0.0): padding bottom of inset
                  in fraction of cell height
            * h (float or 'to_end', default='to_end') inset height
                  in fraction of cell height ('to_end': to cell top edge)
    """
    # TODO: protected until #282
    from plotly.graph_objs import graph_objs

    # Throw exception for non-integer rows and cols
    if not isinstance(rows, int) or rows <= 0:
        raise Exception("Keyword argument 'rows' "
                        "must be an int greater than 0")
    if not isinstance(cols, int) or cols <= 0:
        raise Exception("Keyword argument 'cols' "
                        "must be an int greater than 0")

    # Dictionary of things start_cell
    START_CELL_all = {
        'bottom-left': {
            # 'natural' setup where x & y domains increase monotonically
            'col_dir': 1,
            'row_dir': 1
        },
        'top-left': {
            # 'default' setup visually matching the 'specs' list of lists
            'col_dir': 1,
            'row_dir': -1
        }
        # TODO maybe add 'bottom-right' and 'top-right'
    }

    # Throw exception for invalid 'start_cell' values
    try:
        START_CELL = START_CELL_all[start_cell]
    except KeyError:
        raise Exception("Invalid 'start_cell' value")

    # Throw exception if non-valid kwarg is sent
    VALID_KWARGS = ['horizontal_spacing', 'vertical_spacing',
                    'specs', 'insets', 'subplot_titles']
    for key in kwargs.keys():
        if key not in VALID_KWARGS:
            raise Exception("Invalid keyword argument: '{0}'".format(key))

    # Set 'subplot_titles'
    subplot_titles = kwargs.get('subplot_titles', [""] * rows * cols)

    # Set 'horizontal_spacing' / 'vertical_spacing' w.r.t. rows / cols
    try:
        horizontal_spacing = float(kwargs['horizontal_spacing'])
    except KeyError:
        horizontal_spacing = 0.2 / cols
    try:
        vertical_spacing = float(kwargs['vertical_spacing'])
    except KeyError:
        if 'subplot_titles' in kwargs:
            vertical_spacing = 0.5 / rows
        else:
            vertical_spacing = 0.3 / rows

    # Sanitize 'specs' (must be a list of lists)
    exception_msg = "Keyword argument 'specs' must be a list of lists"
    try:
        specs = kwargs['specs']
        if not isinstance(specs, list):
            raise Exception(exception_msg)
        else:
            for spec_row in specs:
                if not isinstance(spec_row, list):
                    raise Exception(exception_msg)
    except KeyError:
        specs = [[{}
                 for c in range(cols)]
                 for r in range(rows)]     # default 'specs'

    # Throw exception if specs is over or under specified
    if len(specs) != rows:
        raise Exception("The number of rows in 'specs' "
                        "must be equal to 'rows'")
    for r, spec_row in enumerate(specs):
        if len(spec_row) != cols:
            raise Exception("The number of columns in 'specs' "
                            "must be equal to 'cols'")

    # Sanitize 'insets'
    try:
        insets = kwargs['insets']
        if not isinstance(insets, list):
            raise Exception("Keyword argument 'insets' must be a list")
    except KeyError:
        insets = False

    # Throw exception if non-valid key / fill in defaults
    def _check_keys_and_fill(name, arg, defaults):
        def _checks(item, defaults):
            if item is None:
                return
            if not isinstance(item, dict):
                raise Exception("Items in keyword argument '{name}' must be "
                                "dictionaries or None".format(name=name))
            for k in item.keys():
                if k not in defaults.keys():
                    raise Exception("Invalid key '{k}' in keyword "
                                    "argument '{name}'".format(k=k, name=name))
            for k in defaults.keys():
                if k not in item.keys():
                    item[k] = defaults[k]
        for arg_i in arg:
            if isinstance(arg_i, list):
                for arg_ii in arg_i:
                    _checks(arg_ii, defaults)
            elif isinstance(arg_i, dict):
                _checks(arg_i, defaults)

    # Default spec key-values
    SPEC_defaults = dict(
        is_3d=False,
        colspan=1,
        rowspan=1,
        l=0.0,
        r=0.0,
        b=0.0,
        t=0.0
        # TODO add support for 'w' and 'h'
    )
    _check_keys_and_fill('specs', specs, SPEC_defaults)

    # Default inset key-values
    if insets:
        INSET_defaults = dict(
            cell=(1, 1),
            is_3d=False,
            l=0.0,
            w='to_end',
            b=0.0,
            h='to_end'
        )
        _check_keys_and_fill('insets', insets, INSET_defaults)

    # Set width & height of each subplot cell (excluding padding)
    width = (1. - horizontal_spacing * (cols - 1)) / cols
    height = (1. - vertical_spacing * (rows - 1)) / rows

    # Built row/col sequence using 'row_dir' and 'col_dir'
    COL_DIR = START_CELL['col_dir']
    ROW_DIR = START_CELL['row_dir']
    col_seq = range(cols)[::COL_DIR]
    row_seq = range(rows)[::ROW_DIR]

    # [grid] Build subplot grid (coord tuple of cell)
    grid = [[((width + horizontal_spacing) * c,
              (height + vertical_spacing) * r)
            for c in col_seq]
            for r in row_seq]

    # [grid_ref] Initialize the grid and insets' axis-reference lists
    grid_ref = [[None for c in range(cols)] for r in range(rows)]
    insets_ref = [None for inset in range(len(insets))] if insets else None

    layout = graph_objs.Layout()  # init layout object

    # Function handling logic around 2d axis labels
    # Returns 'x{}' | 'y{}'
    def _get_label(x_or_y, r, c, cnt, shared_axes):
        # Default label (given strictly by cnt)
        label = "{x_or_y}{cnt}".format(x_or_y=x_or_y, cnt=cnt)

        if isinstance(shared_axes, bool):
            if shared_axes:
                if x_or_y == 'x':
                    label = "{x_or_y}{c}".format(x_or_y=x_or_y, c=c + 1)
                if x_or_y == 'y':
                    label = "{x_or_y}{r}".format(x_or_y=x_or_y, r=r + 1)

        if isinstance(shared_axes, list):
            if isinstance(shared_axes[0], tuple):
                shared_axes = [shared_axes]  # TODO put this elsewhere
            for shared_axis in shared_axes:
                if (r + 1, c + 1) in shared_axis:
                    label = {
                        'x': "x{0}".format(shared_axis[0][1]),
                        'y': "y{0}".format(shared_axis[0][0])
                    }[x_or_y]

        return label

    # Row in grid of anchor row if shared_xaxes=True
    ANCHOR_ROW = 0 if ROW_DIR > 0 else rows - 1

    # Function handling logic around 2d axis anchors
    # Return 'x{}' | 'y{}' | 'free' | False
    def _get_anchors(r, c, x_cnt, y_cnt, shared_xaxes, shared_yaxes):
        # Default anchors (give strictly by cnt)
        x_anchor = "y{y_cnt}".format(y_cnt=y_cnt)
        y_anchor = "x{x_cnt}".format(x_cnt=x_cnt)

        if isinstance(shared_xaxes, bool):
            if shared_xaxes:
                if r != ANCHOR_ROW:
                    x_anchor = False
                    y_anchor = 'free'
                    if shared_yaxes and c != 0:  # TODO covers all cases?
                        y_anchor = False
                    return x_anchor, y_anchor

        elif isinstance(shared_xaxes, list):
            if isinstance(shared_xaxes[0], tuple):
                shared_xaxes = [shared_xaxes]  # TODO put this elsewhere
            for shared_xaxis in shared_xaxes:
                if (r + 1, c + 1) in shared_xaxis[1:]:
                    x_anchor = False
                    y_anchor = 'free'  # TODO covers all cases?

        if isinstance(shared_yaxes, bool):
            if shared_yaxes:
                if c != 0:
                    y_anchor = False
                    x_anchor = 'free'
                    if shared_xaxes and r != ANCHOR_ROW:  # TODO all cases?
                        x_anchor = False
                    return x_anchor, y_anchor

        elif isinstance(shared_yaxes, list):
            if isinstance(shared_yaxes[0], tuple):
                shared_yaxes = [shared_yaxes]  # TODO put this elsewhere
            for shared_yaxis in shared_yaxes:
                if (r + 1, c + 1) in shared_yaxis[1:]:
                    y_anchor = False
                    x_anchor = 'free'  # TODO covers all cases?

        return x_anchor, y_anchor

    list_of_domains = []  # added for subplot titles

    # Function pasting x/y domains in layout object (2d case)
    def _add_domain(layout, x_or_y, label, domain, anchor, position):
        name = label[0] + 'axis' + label[1:]
        graph_obj = '{X_or_Y}Axis'.format(X_or_Y=x_or_y.upper())
        axis = getattr(graph_objs, graph_obj)(domain=domain)
        if anchor:
            axis['anchor'] = anchor
        if isinstance(position, float):
            axis['position'] = position
        layout[name] = axis
        list_of_domains.append(domain)  # added for subplot titles

    # Function pasting x/y domains in layout object (3d case)
    def _add_domain_is_3d(layout, s_label, x_domain, y_domain):
        scene = graph_objs.Scene(domain={'x': x_domain, 'y': y_domain})
        layout[s_label] = scene

    x_cnt = y_cnt = s_cnt = 1  # subplot axis/scene counters

    # Loop through specs -- (r, c) <-> (row, col)
    for r, spec_row in enumerate(specs):
        for c, spec in enumerate(spec_row):

            if spec is None:  # skip over None cells
                continue

            c_spanned = c + spec['colspan'] - 1  # get spanned c
            r_spanned = r + spec['rowspan'] - 1  # get spanned r

            # Throw exception if 'colspan' | 'rowspan' is too large for grid
            if c_spanned >= cols:
                raise Exception("Some 'colspan' value is too large for "
                                "this subplot grid.")
            if r_spanned >= rows:
                raise Exception("Some 'rowspan' value is too large for "
                                "this subplot grid.")

            # Get x domain using grid and colspan
            x_s = grid[r][c][0] + spec['l']
            x_e = grid[r][c_spanned][0] + width - spec['r']
            x_domain = [x_s, x_e]

            # Get y domain (dep. on row_dir) using grid & r_spanned
            if ROW_DIR > 0:
                y_s = grid[r][c][1] + spec['b']
                y_e = grid[r_spanned][c][1] + height - spec['t']
            else:
                y_s = grid[r_spanned][c][1] + spec['b']
                y_e = grid[r][c][1] + height - spec['t']
            y_domain = [y_s, y_e]

            if spec['is_3d']:

                # Add scene to layout
                s_label = 'scene{0}'.format(s_cnt)
                _add_domain_is_3d(layout, s_label, x_domain, y_domain)
                grid_ref[r][c] = (s_label, )
                s_cnt += 1

            else:

                # Get axis label and anchor
                x_label = _get_label('x', r, c, x_cnt, shared_xaxes)
                y_label = _get_label('y', r, c, y_cnt, shared_yaxes)
                x_anchor, y_anchor = _get_anchors(r, c,
                                                  x_cnt, y_cnt,
                                                  shared_xaxes,
                                                  shared_yaxes)

                # Add a xaxis to layout (N.B anchor == False -> no axis)
                if x_anchor:
                    if x_anchor == 'free':
                        x_position = y_domain[0]
                    else:
                        x_position = False
                    _add_domain(layout, 'x', x_label, x_domain,
                                x_anchor, x_position)
                    x_cnt += 1

                # Add a yaxis to layout (N.B anchor == False -> no axis)
                if y_anchor:
                    if y_anchor == 'free':
                        y_position = x_domain[0]
                    else:
                        y_position = False
                    _add_domain(layout, 'y', y_label, y_domain,
                                y_anchor, y_position)
                    y_cnt += 1

                grid_ref[r][c] = (x_label, y_label)  # fill in ref

    # Loop through insets
    if insets:
        for i_inset, inset in enumerate(insets):

            r = inset['cell'][0] - 1
            c = inset['cell'][1] - 1

            # Throw exception if r | c is out of range
            if not (0 <= r < rows):
                raise Exception("Some 'cell' row value is out of range. "
                                "Note: the starting cell is (1, 1)")
            if not (0 <= c < cols):
                raise Exception("Some 'cell' col value is out of range. "
                                "Note: the starting cell is (1, 1)")

            # Get inset x domain using grid
            x_s = grid[r][c][0] + inset['l'] * width
            if inset['w'] == 'to_end':
                x_e = grid[r][c][0] + width
            else:
                x_e = x_s + inset['w'] * width
            x_domain = [x_s, x_e]

            # Get inset y domain using grid
            y_s = grid[r][c][1] + inset['b'] * height
            if inset['h'] == 'to_end':
                y_e = grid[r][c][1] + height
            else:
                y_e = y_s + inset['h'] * height
            y_domain = [y_s, y_e]

            if inset['is_3d']:

                # Add scene to layout
                s_label = 'scene{0}'.format(s_cnt)
                _add_domain_is_3d(layout, s_label, x_domain, y_domain)
                insets_ref[i_inset] = (s_label, )
                s_cnt += 1

            else:

                # Get axis label and anchor
                x_label = _get_label('x', False, False, x_cnt, False)
                y_label = _get_label('y', False, False, y_cnt, False)
                x_anchor, y_anchor = _get_anchors(r, c,
                                                  x_cnt, y_cnt,
                                                  False, False)

                # Add a xaxis to layout (N.B insets always have anchors)
                _add_domain(layout, 'x', x_label, x_domain, x_anchor, False)
                x_cnt += 1

                # Add a yayis to layout (N.B insets always have anchors)
                _add_domain(layout, 'y', y_label, y_domain, y_anchor, False)
                y_cnt += 1

                insets_ref[i_inset] = (x_label, y_label)  # fill in ref

    # [grid_str] Set the grid's string representation
    sp = "  "            # space between cell
    s_str = "[ "         # cell start string
    e_str = " ]"         # cell end string
    colspan_str = '       -'     # colspan string
    rowspan_str = '       |'     # rowspan string
    empty_str = '    (empty) '   # empty cell string

    # Init grid_str with intro message
    grid_str = "This is the format of your plot grid:\n"

    # Init tmp list of lists of strings (sorta like 'grid_ref' but w/ strings)
    _tmp = [['' for c in range(cols)] for r in range(rows)]

    # Define cell string as function of (r, c) and grid_ref
    def _get_cell_str(r, c, ref):
        return '({r},{c}) {ref}'.format(r=r + 1, c=c + 1, ref=','.join(ref))

    # Find max len of _cell_str, add define a padding function
    cell_len = max([len(_get_cell_str(r, c, ref))
                    for r, row_ref in enumerate(grid_ref)
                    for c, ref in enumerate(row_ref)
                    if ref]) + len(s_str) + len(e_str)

    def _pad(s, cell_len=cell_len):
        return ' ' * (cell_len - len(s))

    # Loop through specs, fill in _tmp
    for r, spec_row in enumerate(specs):
        for c, spec in enumerate(spec_row):

            ref = grid_ref[r][c]
            if ref is None:
                if _tmp[r][c] == '':
                    _tmp[r][c] = empty_str + _pad(empty_str)
                continue

            cell_str = s_str + _get_cell_str(r, c, ref)

            if spec['colspan'] > 1:
                for cc in range(1, spec['colspan'] - 1):
                    _tmp[r][c + cc] = colspan_str + _pad(colspan_str)
                _tmp[r][c + spec['colspan'] - 1] = (
                    colspan_str + _pad(colspan_str + e_str)) + e_str
            else:
                cell_str += e_str

            if spec['rowspan'] > 1:
                for rr in range(1, spec['rowspan'] - 1):
                    _tmp[r + rr][c] = rowspan_str + _pad(rowspan_str)
                for cc in range(spec['colspan']):
                    _tmp[r + spec['rowspan'] - 1][c + cc] = (
                        rowspan_str + _pad(rowspan_str))

            _tmp[r][c] = cell_str + _pad(cell_str)

    # Append grid_str using data from _tmp in the correct order
    for r in row_seq[::-1]:
        grid_str += sp.join(_tmp[r]) + '\n'

    # Append grid_str to include insets info
    if insets:
        grid_str += "\nWith insets:\n"
        for i_inset, inset in enumerate(insets):

            r = inset['cell'][0] - 1
            c = inset['cell'][1] - 1
            ref = grid_ref[r][c]

            grid_str += (
                s_str + ','.join(insets_ref[i_inset]) + e_str +
                ' over ' +
                s_str + _get_cell_str(r, c, ref) + e_str + '\n'
            )

    # Add subplot titles

    # If shared_axes is False (default) use list_of_domains
    # This is used for insets and irregular layouts
    if not shared_xaxes and not shared_yaxes:
        x_dom = list_of_domains[::2]
        y_dom = list_of_domains[1::2]
        subtitle_pos_x = []
        subtitle_pos_y = []
        for x_domains in x_dom:
            subtitle_pos_x.append(sum(x_domains) / 2)
        for y_domains in y_dom:
            subtitle_pos_y.append(y_domains[1])
    # If shared_axes is True the domin of each subplot is not returned so the
    # title position must be calculated for each subplot
    else:
        subtitle_pos_x = [None] * cols
        subtitle_pos_y = [None] * rows
        delt_x = (x_e - x_s)
        for index in range(cols):
            subtitle_pos_x[index] = ((delt_x / 2) +
                                     ((delt_x + horizontal_spacing) * index))
        subtitle_pos_x *= rows
        for index in range(rows):
            subtitle_pos_y[index] = (1 - ((y_e + vertical_spacing) * index))
        subtitle_pos_y *= cols
        subtitle_pos_y = sorted(subtitle_pos_y, reverse=True)

    plot_titles = []
    for index in range(len(subplot_titles)):
        if not subplot_titles[index]:
            pass
        else:
            plot_titles.append({'y': subtitle_pos_y[index],
                                'xref': 'paper',
                                'x': subtitle_pos_x[index],
                                'yref': 'paper',
                                'text': subplot_titles[index],
                                'showarrow': False,
                                'font': graph_objs.Font(size=16),
                                'xanchor': 'center',
                                'yanchor': 'bottom'
                                })

            layout['annotations'] = plot_titles

    if print_grid:
        print(grid_str)

    fig = graph_objs.Figure(layout=layout)

    fig.__dict__['_grid_ref'] = grid_ref
    fig.__dict__['_grid_str'] = grid_str

    return fig


def get_valid_graph_obj(obj, obj_type=None):
    """Returns a new graph object that won't raise.

    CAREFUL: this will *silently* strip out invalid pieces of the object.

    """
    # TODO: Deprecate or move. #283
    from plotly.graph_objs import graph_objs
    try:
        cls = getattr(graph_objs, obj_type)
    except (AttributeError, KeyError):
        raise exceptions.PlotlyError(
            "'{}' is not a recognized graph_obj.".format(obj_type)
        )
    return cls(obj, _raise=False)


def validate(obj, obj_type):
    """Validate a dictionary, list, or graph object as 'obj_type'.

    This will not alter the 'obj' referenced in the call signature. It will
    raise an error if the 'obj' reference could not be instantiated as a
    valid 'obj_type' graph object.

    """
    # TODO: Deprecate or move. #283
    from plotly.graph_objs import graph_objs

    if obj_type not in graph_reference.CLASSES:
        obj_type = graph_reference.string_to_class_name(obj_type)

    try:
        cls = getattr(graph_objs, obj_type)
    except AttributeError:
        raise exceptions.PlotlyError(
            "'{0}' is not a recognizable graph_obj.".
            format(obj_type))
    cls(obj)  # this will raise on invalid keys/items


def _replace_newline(obj):
    """Replaces '\n' with '<br>' for all strings in a collection."""
    if isinstance(obj, dict):
        d = dict()
        for key, val in list(obj.items()):
            d[key] = _replace_newline(val)
        return d
    elif isinstance(obj, list):
        l = list()
        for index, entry in enumerate(obj):
            l += [_replace_newline(entry)]
        return l
    elif isinstance(obj, six.string_types):
        s = obj.replace('\n', '<br>')
        if s != obj:
            warnings.warn("Looks like you used a newline character: '\\n'.\n\n"
                          "Plotly uses a subset of HTML escape characters\n"
                          "to do things like newline (<br>), bold (<b></b>),\n"
                          "italics (<i></i>), etc. Your newline characters \n"
                          "have been converted to '<br>' so they will show \n"
                          "up right on your Plotly figure!")
        return s
    else:
        return obj  # we return the actual reference... but DON'T mutate.


if _ipython_imported:
    class PlotlyDisplay(IPython.core.display.HTML):
        """An IPython display object for use with plotly urls

        PlotlyDisplay objects should be instantiated with a url for a plot.
        IPython will *choose* the proper display representation from any
        Python object, and using provided methods if they exist. By defining
        the following, if an HTML display is unusable, the PlotlyDisplay
        object can provide alternate representations.

        """
        def __init__(self, url, width, height):
            self.resource = url
            self.embed_code = get_embed(url, width=width, height=height)
            super(PlotlyDisplay, self).__init__(data=self.embed_code)

        def _repr_html_(self):
            return self.embed_code


def return_figure_from_figure_or_data(figure_or_data, validate_figure):
    from plotly.graph_objs import graph_objs
    if isinstance(figure_or_data, dict):
        figure = figure_or_data
    elif isinstance(figure_or_data, list):
        figure = {'data': figure_or_data}
    else:
        raise exceptions.PlotlyError("The `figure_or_data` positional "
                                     "argument must be either "
                                     "`dict`-like or `list`-like.")
    if validate_figure:

        try:
            graph_objs.Figure(figure)
        except exceptions.PlotlyError as err:
            raise exceptions.PlotlyError("Invalid 'figure_or_data' argument. "
                                         "Plotly will not be able to properly "
                                         "parse the resulting JSON. If you "
                                         "want to send this 'figure_or_data' "
                                         "to Plotly anyway (not recommended), "
                                         "you can set 'validate=False' as a "
                                         "plot option.\nHere's why you're "
                                         "seeing this error:\n\n{0}"
                                         "".format(err))
        if not figure['data']:
            raise exceptions.PlotlyEmptyDataError(
                "Empty data list found. Make sure that you populated the "
                "list of data objects you're sending and try again.\n"
                "Questions? support@plot.ly"
            )

    return figure

# Default colours for finance charts
_DEFAULT_INCREASING_COLOR = '#3D9970'  # http://clrs.cc
_DEFAULT_DECREASING_COLOR = '#FF4136'

DIAG_CHOICES = ['scatter', 'histogram', 'box']
VALID_COLORMAP_TYPES = ['cat', 'seq']


class FigureFactory(object):
    """
    BETA functions to create specific chart types.

    This is beta as in: subject to change in a backwards incompatible way
    without notice.

    Supported chart types include candlestick, open high low close, quiver,
    streamline, distplot, dendrogram, annotated heatmap, and tables. See
    FigureFactory.create_candlestick, FigureFactory.create_ohlc,
    FigureFactory.create_quiver, FigureFactory.create_streamline,
    FigureFactory.create_distplot, FigureFactory.create_dendrogram,
    FigureFactory.create_annotated_heatmap, or FigureFactory.create_table for
    more information and examples of a specific chart type.
    """

    @staticmethod
    def _find_intermediate_color(lowcolor, highcolor, intermed):
        """
        Returns the color at a given distance between two colors

        This function takes two color tuples, where each element is between 0
        and 1, along with a value 0 < intermed < 1 and returns a color that is
        intermed-percent from lowcolor to highcolor

        """
        diff_0 = float(highcolor[0] - lowcolor[0])
        diff_1 = float(highcolor[1] - lowcolor[1])
        diff_2 = float(highcolor[2] - lowcolor[2])

        inter_colors = np.array([lowcolor[0] + intermed * diff_0,
                                 lowcolor[1] + intermed * diff_1,
                                 lowcolor[2] + intermed * diff_2])
        return inter_colors

    @staticmethod
    def _unconvert_from_RGB_255(colors):
        """
        Return a tuple where each element gets divided by 255

        Takes a (list of) color tuple(s) where each element is between 0 and
        255. Returns the same tuples where each tuple element is normalized to
        a value between 0 and 1

        """
        if isinstance(colors, tuple):

            un_rgb_color = (colors[0]/(255.0),
                            colors[1]/(255.0),
                            colors[2]/(255.0))

            return un_rgb_color

        if isinstance(colors, list):
            un_rgb_colors = []
            for color in colors:
                un_rgb_color = (color[0]/(255.0),
                                color[1]/(255.0),
                                color[2]/(255.0))

                un_rgb_colors.append(un_rgb_color)

            return un_rgb_colors

    @staticmethod
    def _map_z2color(zvals, colormap, vmin, vmax):
        """
        Returns the color corresponding zval's place between vmin and vmax

        This function takes a z value (zval) along with a colormap and a
        minimum (vmin) and maximum (vmax) range of possible z values for the
        given parametrized surface. It returns an rgb color based on the
        relative position of zval between vmin and vmax

        """
        if vmin >= vmax:
            raise exceptions.PlotlyError("Incorrect relation between vmin "
                                         "and vmax. The vmin value cannot be "
                                         "bigger than or equal to the value "
                                         "of vmax.")
        # find distance t of zval from vmin to vmax where the distance
        # is normalized to be between 0 and 1
        t = (zvals - vmin) / float((vmax - vmin))
        t_colors = FigureFactory._find_intermediate_color(colormap[0],
                                                          colormap[1],
                                                          t)
        t_colors = t_colors * 255.
        labelled_colors = ['rgb(%s, %s, %s)' % (i, j, k)
                           for i, j, k in t_colors.T]
        return labelled_colors

    @staticmethod
    def _trisurf(x, y, z, simplices, colormap=None, color_func=None,
<<<<<<< HEAD
                 plot_edges=False, x_edge=None, y_edge=None, z_edge=None):
=======
                 plot_edges=None, x_edge=None, y_edge=None, z_edge=None):
>>>>>>> bd6f150d
        """
        Refer to FigureFactory.create_trisurf() for docstring
        """
        # numpy import check
        if _numpy_imported is False:
            raise ImportError("FigureFactory._trisurf() requires "
                              "numpy imported.")
        import numpy as np
        from plotly.graph_objs import graph_objs
        points3D = np.vstack((x, y, z)).T

        # vertices of the surface triangles
        tri_vertices = points3D[simplices]

        if not color_func:
            # mean values of z-coordinates of triangle vertices
            mean_dists = tri_vertices[:, :, 2].mean(-1)
        else:
            # apply user inputted function to calculate
            # custom coloring for triangle vertices
            mean_dists = []

            for triangle in tri_vertices:
                dists = []
                for vertex in triangle:
                    dist = color_func(vertex[0], vertex[1], vertex[2])
                    dists.append(dist)

                mean_dists.append(np.mean(dists))

        min_mean_dists = np.min(mean_dists)
        max_mean_dists = np.max(mean_dists)
        facecolor = FigureFactory._map_z2color(mean_dists,
                                               colormap,
                                               min_mean_dists,
                                               max_mean_dists)

        ii, jj, kk = zip(*simplices)
        triangles = graph_objs.Mesh3d(x=x, y=y, z=z, facecolor=facecolor,
                                      i=ii, j=jj, k=kk, name='')

        if plot_edges is not True:  # the triangle sides are not plotted
            return graph_objs.Data([triangles])

        # define the lists x_edge, y_edge and z_edge, of x, y, resp z
        # coordinates of edge end points for each triangle
        # None separates data corresponding to two consecutive triangles
        is_none = [ii is None for ii in [x_edge, y_edge, z_edge]]
        if any(is_none):
            if not all(is_none):
                raise ValueError("If any (x_edge, y_edge, z_edge) is None, "
                                 "all must be None")
            else:
                x_edge = []
                y_edge = []
                z_edge = []

        # Pull indices we care about, then add a None column to separate tris
        ixs_triangles = [0, 1, 2, 0]
        pull_edges = tri_vertices[:, ixs_triangles, :]
        x_edge_pull = np.hstack([pull_edges[:, :, 0],
                                 np.tile(None, [pull_edges.shape[0], 1])])
        y_edge_pull = np.hstack([pull_edges[:, :, 1],
                                 np.tile(None, [pull_edges.shape[0], 1])])
        z_edge_pull = np.hstack([pull_edges[:, :, 2],
                                 np.tile(None, [pull_edges.shape[0], 1])])

        # Now unravel the edges into a 1-d vector for plotting
        x_edge = np.hstack([x_edge, x_edge_pull.reshape([1, -1])[0]])
        y_edge = np.hstack([y_edge, y_edge_pull.reshape([1, -1])[0]])
        z_edge = np.hstack([z_edge, z_edge_pull.reshape([1, -1])[0]])

        if not (len(x_edge) == len(y_edge) == len(z_edge)):
            raise exceptions.PlotlyError("The lengths of x_edge, y_edge and "
                                         "z_edge are not the same.")

        # define the lines for plotting
        lines = graph_objs.Scatter3d(
            x=x_edge, y=y_edge, z=z_edge, mode='lines',
            line=graph_objs.Line(color='rgb(50, 50, 50)',
                                 width=1.5)
        )

        return graph_objs.Data([triangles, lines])

    @staticmethod
<<<<<<< HEAD
    def create_trisurf(x, y, z, simplices, colormap=None, color_func=None,
                       title='Trisurf Plot', plot_edges=True,
=======
    def create_trisurf(x, y, z, simplices, colormap=None,
                       color_func=None, title='Trisurf Plot',
>>>>>>> bd6f150d
                       showbackground=True,
                       backgroundcolor='rgb(230, 230, 230)',
                       gridcolor='rgb(255, 255, 255)',
                       zerolinecolor='rgb(255, 255, 255)',
                       height=800, width=800,
                       aspectratio=dict(x=1, y=1, z=1)):
        """
        Returns figure for a triangulated surface plot

        :param (array) x: data values of x in a 1D array
        :param (array) y: data values of y in a 1D array
        :param (array) z: data values of z in a 1D array
        :param (array) simplices: an array of shape (ntri, 3) where ntri is
            the number of triangles in the triangularization. Each row of the
            array contains the indicies of the verticies of each triangle.
<<<<<<< HEAD
        :param (str|list) colormap: either a plotly scale name, or a list
            containing 2 triplets. These triplets must be of the form (a,b,c)
            or 'rgb(x,y,z)' where a,b,c belong to the interval [0,1] and x,y,z
            belong to [0,255]
        :param (function|list) color_func: The parameter that determines the
            coloring of the surface. Takes either a function with 3 arguments
            x, y, z or a list/array of color values the same length as
            simplices. If set to None, color will only depend on the z axis.
=======
        :param (str|tuple|list) colormap: takes a plotly scale, an rgb or hex
            string, a tuple, or a list of colors of the aforementioned rgb,
            hex or tuple types. An rgb/triplet color type is a triplet of the
            form (a,b,c) or 'rgb(x,y,z)' respectively where a,b,c belong to
            the interval [0,1] and x,y,z belong to [0,255]
        :param (function) color_func: The function that determines how the
            coloring of the surface changes. It takes 3 arguments x, y, z and
            must return a formula of these variables which can include numpy
            functions (eg. np.sqrt). If set to None, color will only depend on
            the z axis.
>>>>>>> bd6f150d
        :param (str) title: title of the plot
        :param (bool) plot_edges: determines if the triangles on the trisurf
            are visible
        :param (bool) showbackground: makes background in plot visible
        :param (str) backgroundcolor: color of background. Takes a string of
            the form 'rgb(x,y,z)' x,y,z are between 0 and 255 inclusive.
        :param (str) gridcolor: color of the gridlines besides the axes. Takes
            a string of the form 'rgb(x,y,z)' x,y,z are between 0 and 255
            inclusive.
        :param (str) zerolinecolor: color of the axes. Takes a string of the
            form 'rgb(x,y,z)' x,y,z are between 0 and 255 inclusive.
        :param (int|float) height: the height of the plot (in pixels)
        :param (int|float) width: the width of the plot (in pixels)
        :param (dict) aspectratio: a dictionary of the aspect ratio values for
            the x, y and z axes. 'x', 'y' and 'z' take (int|float) values.

        Example 1: Sphere
        ```
        # Necessary Imports for Trisurf
        import numpy as np
        from scipy.spatial import Delaunay

        import plotly.plotly as py
        from plotly.tools import FigureFactory as FF
        from plotly.graph_objs import graph_objs

        # Make data for plot
        u = np.linspace(0, 2*np.pi, 20)
        v = np.linspace(0, np.pi, 20)
        u,v = np.meshgrid(u,v)
        u = u.flatten()
        v = v.flatten()

        x = np.sin(v)*np.cos(u)
        y = np.sin(v)*np.sin(u)
        z = np.cos(v)

        points2D = np.vstack([u,v]).T
        tri = Delaunay(points2D)
        simplices = tri.simplices

        # Create a figure
        fig1 = FF.create_trisurf(x=x, y=y, z=z,
                                 colormap="Blues",
                                 simplices=simplices)
        # Plot the data
        py.iplot(fig1, filename='Trisurf Plot - Sphere')
        ```

        Example 2: Torus
        ```
        # Necessary Imports for Trisurf
        import numpy as np
        from scipy.spatial import Delaunay

        import plotly.plotly as py
        from plotly.tools import FigureFactory as FF
        from plotly.graph_objs import graph_objs

        # Make data for plot
        u = np.linspace(0, 2*np.pi, 20)
        v = np.linspace(0, 2*np.pi, 20)
        u,v = np.meshgrid(u,v)
        u = u.flatten()
        v = v.flatten()

        x = (3 + (np.cos(v)))*np.cos(u)
        y = (3 + (np.cos(v)))*np.sin(u)
        z = np.sin(v)

        points2D = np.vstack([u,v]).T
        tri = Delaunay(points2D)
        simplices = tri.simplices

        # Create a figure
        fig1 = FF.create_trisurf(x=x, y=y, z=z,
                                 colormap="Portland",
                                 simplices=simplices)
        # Plot the data
        py.iplot(fig1, filename='Trisurf Plot - Torus')
        ```

        Example 3: Mobius Band
        ```
        # Necessary Imports for Trisurf
        import numpy as np
        from scipy.spatial import Delaunay

        import plotly.plotly as py
        from plotly.tools import FigureFactory as FF
        from plotly.graph_objs import graph_objs

        # Make data for plot
        u = np.linspace(0, 2*np.pi, 24)
        v = np.linspace(-1, 1, 8)
        u,v = np.meshgrid(u,v)
        u = u.flatten()
        v = v.flatten()

        tp = 1 + 0.5*v*np.cos(u/2.)
        x = tp*np.cos(u)
        y = tp*np.sin(u)
        z = 0.5*v*np.sin(u/2.)

        points2D = np.vstack([u,v]).T
        tri = Delaunay(points2D)
        simplices = tri.simplices

        # Create a figure
        fig1 = FF.create_trisurf(x=x, y=y, z=z,
                                 colormap=[(0.2, 0.4, 0.6),(1, 1, 1)],
                                 simplices=simplices)
        # Plot the data
        py.iplot(fig1, filename='Trisurf Plot - Mobius Band')
        ```

        Example 4: Using a Custom Colormap Function with Light Cone
        ```
        # Necessary Imports for Trisurf
        import numpy as np
        from scipy.spatial import Delaunay

        import plotly.plotly as py
        from plotly.tools import FigureFactory as FF
        from plotly.graph_objs import graph_objs

        # Make data for plot
        u=np.linspace(-np.pi, np.pi, 30)
        v=np.linspace(-np.pi, np.pi, 30)
        u,v=np.meshgrid(u,v)
        u=u.flatten()
        v=v.flatten()

        x = u
        y = u*np.cos(v)
        z = u*np.sin(v)

        points2D = np.vstack([u,v]).T
        tri = Delaunay(points2D)
        simplices = tri.simplices

        # Define distance function
        def dist_origin(x, y, z):
            return np.sqrt((1.0 * x)**2 + (1.0 * y)**2 + (1.0 * z)**2)

        # Create a figure
        fig1 = FF.create_trisurf(x=x, y=y, z=z,
                                 colormap=['#604d9e',
                                           'rgb(50, 150, 255)',
                                           (0.2, 0.2, 0.8)],
                                 simplices=simplices,
                                 color_func=dist_origin)
        # Plot the data
        py.iplot(fig1, filename='Trisurf Plot - Custom Coloring')
        ```
        """
        from plotly.graph_objs import graph_objs
        plotly_scales = {'Greys': ['rgb(0,0,0)', 'rgb(255,255,255)'],
                         'YlGnBu': ['rgb(8,29,88)', 'rgb(255,255,217)'],
                         'Greens': ['rgb(0,68,27)', 'rgb(247,252,245)'],
                         'YlOrRd': ['rgb(128,0,38)', 'rgb(255,255,204)'],
                         'Bluered': ['rgb(0,0,255)', 'rgb(255,0,0)'],
                         'RdBu': ['rgb(5,10,172)', 'rgb(178,10,28)'],
                         'Reds': ['rgb(220,220,220)', 'rgb(178,10,28)'],
                         'Blues': ['rgb(5,10,172)', 'rgb(220,220,220)'],
                         'Picnic': ['rgb(0,0,255)', 'rgb(255,0,0)'],
                         'Rainbow': ['rgb(150,0,90)', 'rgb(255,0,0)'],
                         'Portland': ['rgb(12,51,131)', 'rgb(217,30,30)'],
                         'Jet': ['rgb(0,0,131)', 'rgb(128,0,0)'],
                         'Hot': ['rgb(0,0,0)', 'rgb(255,255,255)'],
                         'Blackbody': ['rgb(0,0,0)', 'rgb(160,200,255)'],
                         'Earth': ['rgb(0,0,130)', 'rgb(255,255,255)'],
                         'Electric': ['rgb(0,0,0)', 'rgb(255,250,220)'],
                         'Viridis': ['rgb(68,1,84)', 'rgb(253,231,37)']}

        # Validate colormap
        if colormap is None:
            colormap = [DEFAULT_PLOTLY_COLORS[0],
                        DEFAULT_PLOTLY_COLORS[1]]
            colormap = FigureFactory._unlabel_rgb(colormap)
            colormap = FigureFactory._unconvert_from_RGB_255(colormap)

        if isinstance(colormap, str):
            if colormap in plotly_scales:
                colormap = plotly_scales[colormap]
                colormap = FigureFactory._unlabel_rgb(colormap)
                colormap = FigureFactory._unconvert_from_RGB_255(colormap)

            elif 'rgb' in colormap:
                # put colormap in list
                colors_list = []
                colors_list.append(colormap)
                colormap = colors_list

                colormap = FigureFactory._unlabel_rgb(colormap)
                colormap = FigureFactory._unconvert_from_RGB_255(colormap)

            elif '#' in colormap:
                colormap = FigureFactory._hex_to_rgb(colormap)
                colormap = FigureFactory._unconvert_from_RGB_255(colormap)

                # put colormap in list
                colors_list = []
                colors_list.append(colormap)
                colormap = colors_list

            else:
                scale_keys = list(plotly_scales.keys())
                raise exceptions.PlotlyError("If you input a string "
                                             "for 'colormap', it must "
                                             "either be a Plotly "
                                             "colorscale, an 'rgb' "
                                             "color or a hex color."
                                             "Valid plotly colorscale "
                                             "names are {}".format(scale_keys))
        elif isinstance(colormap, tuple):
            colors_list = []
            colors_list.append(colormap)
            colormap = colors_list

        elif isinstance(colormap, list):
            new_colormap = []
            for color in colormap:
                if 'rgb' in color:
                    color = FigureFactory._unlabel_rgb(color)

                    for value in color:
                        if value > 255.0:
                            raise exceptions.PlotlyError("Whoops! The "
                                                         "elements in your "
                                                         "rgb colormap "
                                                         "tuples cannot "
                                                         "exceed 255.0.")

                    color = FigureFactory._unconvert_from_RGB_255(color)
                    new_colormap.append(color)
                elif '#' in color:
                    color = FigureFactory._hex_to_rgb(color)
                    color = FigureFactory._unconvert_from_RGB_255(color)
                    new_colormap.append(color)
                elif isinstance(color, tuple):

                    for value in color:
                        if value > 1.0:
                            raise exceptions.PlotlyError("Whoops! The "
                                                         "elements in "
                                                         "your colormap "
                                                         "tuples cannot "
                                                         "exceed 1.0.")
                    new_colormap.append(color)
            colormap = new_colormap

        else:
            raise exceptions.PlotlyError("You must input a valid colormap. "
                                         "Valid types include a plotly scale, "
                                         "rgb, hex or tuple color, or lastly "
                                         "a list of any color types.")

        data1 = FigureFactory._trisurf(x, y, z, simplices,
                                       color_func=color_func,
                                       colormap=colormap,
                                       plot_edges=plot_edges)
        axis = dict(
            showbackground=showbackground,
            backgroundcolor=backgroundcolor,
            gridcolor=gridcolor,
            zerolinecolor=zerolinecolor,
        )
        layout = graph_objs.Layout(
            title=title,
            width=width,
            height=height,
            scene=graph_objs.Scene(
                xaxis=graph_objs.XAxis(axis),
                yaxis=graph_objs.YAxis(axis),
                zaxis=graph_objs.ZAxis(axis),
                aspectratio=dict(
                    x=aspectratio['x'],
                    y=aspectratio['y'],
                    z=aspectratio['z']),
                )
        )
        return graph_objs.Figure(data=data1, layout=layout)

    @staticmethod
    def _scatterplot(dataframe, headers, diag, size,
                     height, width, title, **kwargs):
        """
        Refer to FigureFactory.create_scatterplotmatrix() for docstring

        Returns fig for scatterplotmatrix without index

        """
        from plotly.graph_objs import graph_objs
        dim = len(dataframe)
        fig = make_subplots(rows=dim, cols=dim)
        trace_list = []
        # Insert traces into trace_list
        for listy in dataframe:
            for listx in dataframe:
                if (listx == listy) and (diag == 'histogram'):
                    trace = graph_objs.Histogram(
                        x=listx,
                        showlegend=False
                    )
                elif (listx == listy) and (diag == 'box'):
                    trace = graph_objs.Box(
                        y=listx,
                        name=None,
                        showlegend=False
                    )
                else:
                    if 'marker' in kwargs:
                        kwargs['marker']['size'] = size
                        trace = graph_objs.Scatter(
                            x=listx,
                            y=listy,
                            mode='markers',
                            showlegend=False,
                            **kwargs
                        )
                        trace_list.append(trace)
                    else:
                        trace = graph_objs.Scatter(
                            x=listx,
                            y=listy,
                            mode='markers',
                            marker=dict(
                                size=size),
                            showlegend=False,
                            **kwargs
                        )
                trace_list.append(trace)

        trace_index = 0
        indices = range(1, dim + 1)
        for y_index in indices:
            for x_index in indices:
                fig.append_trace(trace_list[trace_index],
                                 y_index,
                                 x_index)
                trace_index += 1

        # Insert headers into the figure
        for j in range(dim):
            xaxis_key = 'xaxis{}'.format((dim * dim) - dim + 1 + j)
            fig['layout'][xaxis_key].update(title=headers[j])
        for j in range(dim):
            yaxis_key = 'yaxis{}'.format(1 + (dim * j))
            fig['layout'][yaxis_key].update(title=headers[j])

        fig['layout'].update(
            height=height, width=width,
            title=title,
            showlegend=True
        )
        return fig

    @staticmethod
    def _scatterplot_dict(dataframe, headers, diag, size,
                          height, width, title, index, index_vals,
                          endpts, colormap, colormap_type, **kwargs):
        """
        Refer to FigureFactory.create_scatterplotmatrix() for docstring

        Returns fig for scatterplotmatrix with both index and colormap picked.
        Used if colormap is a dictionary with index values as keys pointing to
        colors. Forces colormap_type to behave categorically because it would
        not make sense colors are assigned to each index value and thus
        implies that a categorical approach should be taken

        """
        from plotly.graph_objs import graph_objs

        theme = colormap
        dim = len(dataframe)
        fig = make_subplots(rows=dim, cols=dim)
        trace_list = []
        legend_param = 0
        # Work over all permutations of list pairs
        for listy in dataframe:
            for listx in dataframe:
                # create a dictionary for index_vals
                unique_index_vals = {}
                for name in index_vals:
                    if name not in unique_index_vals:
                        unique_index_vals[name] = []

                # Fill all the rest of the names into the dictionary
                for name in sorted(unique_index_vals.keys()):
                    new_listx = []
                    new_listy = []
                    for j in range(len(index_vals)):
                        if index_vals[j] == name:
                            new_listx.append(listx[j])
                            new_listy.append(listy[j])
                    # Generate trace with VISIBLE icon
                    if legend_param == 1:
                        if (listx == listy) and (diag == 'histogram'):
                            trace = graph_objs.Histogram(
                                x=new_listx,
                                marker=dict(
                                    color=theme[name]),
                                showlegend=True
                            )
                        elif (listx == listy) and (diag == 'box'):
                            trace = graph_objs.Box(
                                y=new_listx,
                                name=None,
                                marker=dict(
                                    color=theme[name]),
                                showlegend=True
                            )
                        else:
                            if 'marker' in kwargs:
                                kwargs['marker']['size'] = size
                                kwargs['marker']['color'] = theme[name]
                                trace = graph_objs.Scatter(
                                    x=new_listx,
                                    y=new_listy,
                                    mode='markers',
                                    name=name,
                                    showlegend=True,
                                    **kwargs
                                )
                            else:
                                trace = graph_objs.Scatter(
                                    x=new_listx,
                                    y=new_listy,
                                    mode='markers',
                                    name=name,
                                    marker=dict(
                                        size=size,
                                        color=theme[name]),
                                    showlegend=True,
                                    **kwargs
                                )
                    # Generate trace with INVISIBLE icon
                    else:
                        if (listx == listy) and (diag == 'histogram'):
                            trace = graph_objs.Histogram(
                                x=new_listx,
                                marker=dict(
                                    color=theme[name]),
                                showlegend=False
                                )
                        elif (listx == listy) and (diag == 'box'):
                            trace = graph_objs.Box(
                                y=new_listx,
                                name=None,
                                marker=dict(
                                    color=theme[name]),
                                showlegend=False
                            )
                        else:
                            if 'marker' in kwargs:
                                kwargs['marker']['size'] = size
                                kwargs['marker']['color'] = theme[name]
                                trace = graph_objs.Scatter(
                                    x=new_listx,
                                    y=new_listy,
                                    mode='markers',
                                    name=name,
                                    showlegend=False,
                                    **kwargs
                                )
                            else:
                                trace = graph_objs.Scatter(
                                    x=new_listx,
                                    y=new_listy,
                                    mode='markers',
                                    name=name,
                                    marker=dict(
                                        size=size,
                                        color=theme[name]),
                                    showlegend=False,
                                    **kwargs
                                )
                    # Push the trace into dictionary
                    unique_index_vals[name] = trace
                trace_list.append(unique_index_vals)
                legend_param += 1

        trace_index = 0
        indices = range(1, dim + 1)
        for y_index in indices:
            for x_index in indices:
                for name in sorted(trace_list[trace_index].keys()):
                    fig.append_trace(
                        trace_list[trace_index][name],
                        y_index,
                        x_index)
                trace_index += 1

        # Insert headers into the figure
        for j in range(dim):
            xaxis_key = 'xaxis{}'.format((dim * dim) - dim + 1 + j)
            fig['layout'][xaxis_key].update(title=headers[j])

        for j in range(dim):
            yaxis_key = 'yaxis{}'.format(1 + (dim * j))
            fig['layout'][yaxis_key].update(title=headers[j])

        if diag == 'histogram':
            fig['layout'].update(
                height=height, width=width,
                title=title,
                showlegend=True,
                barmode='stack')
            return fig

        elif diag == 'box':
            fig['layout'].update(
                height=height, width=width,
                title=title,
                showlegend=True)
            return fig

        else:
            fig['layout'].update(
                height=height, width=width,
                title=title,
                showlegend=True)
            return fig

    @staticmethod
    def _scatterplot_theme(dataframe, headers, diag, size, height,
                           width, title, index, index_vals, endpts,
                           colormap, colormap_type, **kwargs):
        """
        Refer to FigureFactory.create_scatterplotmatrix() for docstring

        Returns fig for scatterplotmatrix with both index and colormap picked

        """
        from plotly.graph_objs import graph_objs

        # Check if index is made of string values
        if isinstance(index_vals[0], str):
            unique_index_vals = []
            for name in index_vals:
                if name not in unique_index_vals:
                    unique_index_vals.append(name)
            n_colors_len = len(unique_index_vals)

            # Convert colormap to list of n RGB tuples
            if colormap_type == 'seq':
                foo = FigureFactory._unlabel_rgb(colormap)
                foo = FigureFactory._n_colors(foo[0],
                                              foo[1],
                                              n_colors_len)
                theme = FigureFactory._label_rgb(foo)
            if colormap_type == 'cat':
                # leave list of colors the same way
                theme = colormap

            dim = len(dataframe)
            fig = make_subplots(rows=dim, cols=dim)
            trace_list = []
            legend_param = 0
            # Work over all permutations of list pairs
            for listy in dataframe:
                for listx in dataframe:
                    # create a dictionary for index_vals
                    unique_index_vals = {}
                    for name in index_vals:
                        if name not in unique_index_vals:
                            unique_index_vals[name] = []

                    c_indx = 0  # color index
                    # Fill all the rest of the names into the dictionary
                    for name in sorted(unique_index_vals.keys()):
                        new_listx = []
                        new_listy = []
                        for j in range(len(index_vals)):
                            if index_vals[j] == name:
                                new_listx.append(listx[j])
                                new_listy.append(listy[j])
                        # Generate trace with VISIBLE icon
                        if legend_param == 1:
                            if (listx == listy) and (diag == 'histogram'):
                                trace = graph_objs.Histogram(
                                    x=new_listx,
                                    marker=dict(
                                        color=theme[c_indx]),
                                    showlegend=True
                                )
                            elif (listx == listy) and (diag == 'box'):
                                trace = graph_objs.Box(
                                    y=new_listx,
                                    name=None,
                                    marker=dict(
                                        color=theme[c_indx]),
                                    showlegend=True
                                )
                            else:
                                if 'marker' in kwargs:
                                    kwargs['marker']['size'] = size
                                    kwargs['marker']['color'] = theme[c_indx]
                                    trace = graph_objs.Scatter(
                                        x=new_listx,
                                        y=new_listy,
                                        mode='markers',
                                        name=name,
                                        showlegend=True,
                                        **kwargs
                                    )
                                else:
                                    trace = graph_objs.Scatter(
                                        x=new_listx,
                                        y=new_listy,
                                        mode='markers',
                                        name=name,
                                        marker=dict(
                                            size=size,
                                            color=theme[c_indx]),
                                        showlegend=True,
                                        **kwargs
                                    )
                        # Generate trace with INVISIBLE icon
                        else:
                            if (listx == listy) and (diag == 'histogram'):
                                trace = graph_objs.Histogram(
                                    x=new_listx,
                                    marker=dict(
                                        color=theme[c_indx]),
                                    showlegend=False
                                    )
                            elif (listx == listy) and (diag == 'box'):
                                trace = graph_objs.Box(
                                    y=new_listx,
                                    name=None,
                                    marker=dict(
                                        color=theme[c_indx]),
                                    showlegend=False
                                )
                            else:
                                if 'marker' in kwargs:
                                    kwargs['marker']['size'] = size
                                    kwargs['marker']['color'] = theme[c_indx]
                                    trace = graph_objs.Scatter(
                                        x=new_listx,
                                        y=new_listy,
                                        mode='markers',
                                        name=name,
                                        showlegend=False,
                                        **kwargs
                                    )
                                else:
                                    trace = graph_objs.Scatter(
                                        x=new_listx,
                                        y=new_listy,
                                        mode='markers',
                                        name=name,
                                        marker=dict(
                                            size=size,
                                            color=theme[c_indx]),
                                        showlegend=False,
                                        **kwargs
                                    )
                        # Push the trace into dictionary
                        unique_index_vals[name] = trace
                        if c_indx >= (len(theme) - 1):
                            c_indx = -1
                        c_indx += 1
                    trace_list.append(unique_index_vals)
                    legend_param += 1

            trace_index = 0
            indices = range(1, dim + 1)
            for y_index in indices:
                for x_index in indices:
                    for name in sorted(trace_list[trace_index].keys()):
                        fig.append_trace(
                            trace_list[trace_index][name],
                            y_index,
                            x_index)
                    trace_index += 1

            # Insert headers into the figure
            for j in range(dim):
                xaxis_key = 'xaxis{}'.format((dim * dim) - dim + 1 + j)
                fig['layout'][xaxis_key].update(title=headers[j])

            for j in range(dim):
                yaxis_key = 'yaxis{}'.format(1 + (dim * j))
                fig['layout'][yaxis_key].update(title=headers[j])

            if diag == 'histogram':
                fig['layout'].update(
                    height=height, width=width,
                    title=title,
                    showlegend=True,
                    barmode='stack')
                return fig

            elif diag == 'box':
                fig['layout'].update(
                    height=height, width=width,
                    title=title,
                    showlegend=True)
                return fig

            else:
                fig['layout'].update(
                    height=height, width=width,
                    title=title,
                    showlegend=True)
                return fig

        else:
            if endpts:
                intervals = FigureFactory._endpts_to_intervals(endpts)

                # Convert colormap to list of n RGB tuples
                if colormap_type == 'seq':
                    foo = FigureFactory._unlabel_rgb(colormap)
                    foo = FigureFactory._n_colors(foo[0],
                                                  foo[1],
                                                  len(intervals))
                    theme = FigureFactory._label_rgb(foo)
                if colormap_type == 'cat':
                    # leave list of colors the same way
                    theme = colormap

                dim = len(dataframe)
                fig = make_subplots(rows=dim, cols=dim)
                trace_list = []
                legend_param = 0
                # Work over all permutations of list pairs
                for listy in dataframe:
                    for listx in dataframe:
                        interval_labels = {}
                        for interval in intervals:
                            interval_labels[str(interval)] = []

                        c_indx = 0  # color index
                        # Fill all the rest of the names into the dictionary
                        for interval in intervals:
                            new_listx = []
                            new_listy = []
                            for j in range(len(index_vals)):
                                if interval[0] < index_vals[j] <= interval[1]:
                                    new_listx.append(listx[j])
                                    new_listy.append(listy[j])
                            # Generate trace with VISIBLE icon
                            if legend_param == 1:
                                if (listx == listy) and (diag == 'histogram'):
                                    trace = graph_objs.Histogram(
                                        x=new_listx,
                                        marker=dict(
                                            color=theme[c_indx]),
                                        showlegend=True
                                    )
                                elif (listx == listy) and (diag == 'box'):
                                    trace = graph_objs.Box(
                                        y=new_listx,
                                        name=None,
                                        marker=dict(
                                            color=theme[c_indx]),
                                        showlegend=True
                                    )
                                else:
                                    if 'marker' in kwargs:
                                        kwargs['marker']['size'] = size
                                        (kwargs['marker']
                                            ['color']) = theme[c_indx]
                                        trace = graph_objs.Scatter(
                                            x=new_listx,
                                            y=new_listy,
                                            mode='markers',
                                            name=str(interval),
                                            showlegend=True,
                                            **kwargs
                                        )
                                    else:
                                        trace = graph_objs.Scatter(
                                            x=new_listx,
                                            y=new_listy,
                                            mode='markers',
                                            name=str(interval),
                                            marker=dict(
                                                size=size,
                                                color=theme[c_indx]),
                                            showlegend=True,
                                            **kwargs
                                        )
                            # Generate trace with INVISIBLE icon
                            else:
                                if (listx == listy) and (diag == 'histogram'):
                                    trace = graph_objs.Histogram(
                                        x=new_listx,
                                        marker=dict(
                                            color=theme[c_indx]),
                                        showlegend=False
                                    )
                                elif (listx == listy) and (diag == 'box'):
                                    trace = graph_objs.Box(
                                        y=new_listx,
                                        name=None,
                                        marker=dict(
                                            color=theme[c_indx]),
                                        showlegend=False
                                    )
                                else:
                                    if 'marker' in kwargs:
                                        kwargs['marker']['size'] = size
                                        (kwargs['marker']
                                            ['color']) = theme[c_indx]
                                        trace = graph_objs.Scatter(
                                            x=new_listx,
                                            y=new_listy,
                                            mode='markers',
                                            name=str(interval),
                                            showlegend=False,
                                            **kwargs
                                        )
                                    else:
                                        trace = graph_objs.Scatter(
                                            x=new_listx,
                                            y=new_listy,
                                            mode='markers',
                                            name=str(interval),
                                            marker=dict(
                                                size=size,
                                                color=theme[c_indx]),
                                            showlegend=False,
                                            **kwargs
                                        )
                            # Push the trace into dictionary
                            interval_labels[str(interval)] = trace
                            if c_indx >= (len(theme) - 1):
                                c_indx = -1
                            c_indx += 1
                        trace_list.append(interval_labels)
                        legend_param += 1

                trace_index = 0
                indices = range(1, dim + 1)
                for y_index in indices:
                    for x_index in indices:
                        for interval in intervals:
                            fig.append_trace(
                                trace_list[trace_index][str(interval)],
                                y_index,
                                x_index)
                        trace_index += 1

                # Insert headers into the figure
                for j in range(dim):
                    xaxis_key = 'xaxis{}'.format((dim * dim) - dim + 1 + j)
                    fig['layout'][xaxis_key].update(title=headers[j])
                for j in range(dim):
                    yaxis_key = 'yaxis{}'.format(1 + (dim * j))
                    fig['layout'][yaxis_key].update(title=headers[j])

                if diag == 'histogram':
                    fig['layout'].update(
                        height=height, width=width,
                        title=title,
                        showlegend=True,
                        barmode='stack')
                    return fig

                elif diag == 'box':
                    fig['layout'].update(
                        height=height, width=width,
                        title=title,
                        showlegend=True)
                    return fig

                else:
                    fig['layout'].update(
                        height=height, width=width,
                        title=title,
                        showlegend=True)
                    return fig

            else:
                theme = colormap

                # add a copy of rgb color to theme if it contains one color
                if len(theme) <= 1:
                    theme.append(theme[0])

                color = []
                for incr in range(len(theme)):
                    color.append([1./(len(theme)-1)*incr, theme[incr]])

                dim = len(dataframe)
                fig = make_subplots(rows=dim, cols=dim)
                trace_list = []
                legend_param = 0
                # Run through all permutations of list pairs
                for listy in dataframe:
                    for listx in dataframe:
                        # Generate trace with VISIBLE icon
                        if legend_param == 1:
                            if (listx == listy) and (diag == 'histogram'):
                                trace = graph_objs.Histogram(
                                    x=listx,
                                    marker=dict(
                                        color=theme[0]),
                                    showlegend=False
                                )
                            elif (listx == listy) and (diag == 'box'):
                                trace = graph_objs.Box(
                                    y=listx,
                                    marker=dict(
                                        color=theme[0]),
                                    showlegend=False
                                )
                            else:
                                if 'marker' in kwargs:
                                    kwargs['marker']['size'] = size
                                    kwargs['marker']['color'] = index_vals
                                    kwargs['marker']['colorscale'] = color
                                    kwargs['marker']['showscale'] = True
                                    trace = graph_objs.Scatter(
                                        x=listx,
                                        y=listy,
                                        mode='markers',
                                        showlegend=False,
                                        **kwargs
                                    )
                                else:
                                    trace = graph_objs.Scatter(
                                        x=listx,
                                        y=listy,
                                        mode='markers',
                                        marker=dict(
                                            size=size,
                                            color=index_vals,
                                            colorscale=color,
                                            showscale=True),
                                        showlegend=False,
                                        **kwargs
                                    )
                        # Generate trace with INVISIBLE icon
                        else:
                            if (listx == listy) and (diag == 'histogram'):
                                trace = graph_objs.Histogram(
                                    x=listx,
                                    marker=dict(
                                        color=theme[0]),
                                    showlegend=False
                                )
                            elif (listx == listy) and (diag == 'box'):
                                trace = graph_objs.Box(
                                    y=listx,
                                    marker=dict(
                                        color=theme[0]),
                                    showlegend=False
                                )
                            else:
                                if 'marker' in kwargs:
                                    kwargs['marker']['size'] = size
                                    kwargs['marker']['color'] = index_vals
                                    kwargs['marker']['colorscale'] = color
                                    kwargs['marker']['showscale'] = False
                                    trace = graph_objs.Scatter(
                                        x=listx,
                                        y=listy,
                                        mode='markers',
                                        showlegend=False,
                                        **kwargs
                                    )
                                else:
                                    trace = graph_objs.Scatter(
                                        x=listx,
                                        y=listy,
                                        mode='markers',
                                        marker=dict(
                                            size=size,
                                            color=index_vals,
                                            colorscale=color,
                                            showscale=False),
                                        showlegend=False,
                                        **kwargs
                                    )
                        # Push the trace into list
                        trace_list.append(trace)
                        legend_param += 1

                trace_index = 0
                indices = range(1, dim + 1)
                for y_index in indices:
                    for x_index in indices:
                        fig.append_trace(trace_list[trace_index],
                                         y_index,
                                         x_index)
                        trace_index += 1

                # Insert headers into the figure
                for j in range(dim):
                    xaxis_key = 'xaxis{}'.format((dim * dim) - dim + 1 + j)
                    fig['layout'][xaxis_key].update(title=headers[j])
                for j in range(dim):
                    yaxis_key = 'yaxis{}'.format(1 + (dim * j))
                    fig['layout'][yaxis_key].update(title=headers[j])

                if diag == 'histogram':
                    fig['layout'].update(
                        height=height, width=width,
                        title=title,
                        showlegend=True,
                        barmode='stack')
                    return fig

                elif diag == 'box':
                    fig['layout'].update(
                        height=height, width=width,
                        title=title,
                        showlegend=True)
                    return fig

                else:
                    fig['layout'].update(
                        height=height, width=width,
                        title=title,
                        showlegend=True)
                    return fig

    @staticmethod
    def _validate_index(index_vals):
        """
        Validates if a list contains all numbers or all strings

        :raises: (PlotlyError) If there are any two items in the list whose
            types differ
        """
        from numbers import Number
        if isinstance(index_vals[0], Number):
            if not all(isinstance(item, Number) for item in index_vals):
                raise exceptions.PlotlyError("Error in indexing column. "
                                             "Make sure all entries of each "
                                             "column are all numbers or "
                                             "all strings.")

        elif isinstance(index_vals[0], str):
            if not all(isinstance(item, str) for item in index_vals):
                raise exceptions.PlotlyError("Error in indexing column. "
                                             "Make sure all entries of each "
                                             "column are all numbers or "
                                             "all strings.")

    @staticmethod
    def _validate_dataframe(array):
        """
        Validates all strings or numbers in each dataframe column

        :raises: (PlotlyError) If there are any two items in any list whose
            types differ
        """
        from numbers import Number
        for vector in array:
            if isinstance(vector[0], Number):
                if not all(isinstance(item, Number) for item in vector):
                    raise exceptions.PlotlyError("Error in dataframe. "
                                                 "Make sure all entries of "
                                                 "each column are either "
                                                 "numbers or strings.")
            elif isinstance(vector[0], str):
                if not all(isinstance(item, str) for item in vector):
                    raise exceptions.PlotlyError("Error in dataframe. "
                                                 "Make sure all entries of "
                                                 "each column are either "
                                                 "numbers or strings.")

    @staticmethod
    def _validate_scatterplotmatrix(df, index, diag, colormap_type, **kwargs):
        """
        Validates basic inputs for FigureFactory.create_scatterplotmatrix()

        :raises: (PlotlyError) If pandas is not imported
        :raises: (PlotlyError) If pandas dataframe is not inputted
        :raises: (PlotlyError) If pandas dataframe has <= 1 columns
        :raises: (PlotlyError) If diagonal plot choice (diag) is not one of
            the viable options
        :raises: (PlotlyError) If colormap_type is not a valid choice
        :raises: (PlotlyError) If kwargs contains 'size', 'color' or
            'colorscale'
        """
        if _pandas_imported is False:
            raise ImportError("FigureFactory.scatterplotmatrix requires "
                              "a pandas DataFrame.")

        # Check if pandas dataframe
        if not isinstance(df, pd.core.frame.DataFrame):
            raise exceptions.PlotlyError("Dataframe not inputed. Please "
                                         "use a pandas dataframe to pro"
                                         "duce a scatterplot matrix.")

        # Check if dataframe is 1 column or less
        if len(df.columns) <= 1:
            raise exceptions.PlotlyError("Dataframe has only one column. To "
                                         "use the scatterplot matrix, use at "
                                         "least 2 columns.")

        # Check that diag parameter is a valid selection
        if diag not in DIAG_CHOICES:
            raise exceptions.PlotlyError("Make sure diag is set to "
                                         "one of {}".format(DIAG_CHOICES))

        # Check that colormap_types is a valid selection
        if colormap_type not in VALID_COLORMAP_TYPES:
            raise exceptions.PlotlyError("Must choose a valid colormap type. "
                                         "Either 'cat' or 'seq' for a cate"
                                         "gorical and sequential colormap "
                                         "respectively.")

        # Check for not 'size' or 'color' in 'marker' of **kwargs
        if 'marker' in kwargs:
            FORBIDDEN_PARAMS = ['size', 'color', 'colorscale']
            if any(param in kwargs['marker'] for param in FORBIDDEN_PARAMS):
                raise exceptions.PlotlyError("Your kwargs dictionary cannot "
                                             "include the 'size', 'color' or "
                                             "'colorscale' key words inside "
                                             "the marker dict since 'size' is "
                                             "already an argument of the "
                                             "scatterplot matrix function and "
                                             "both 'color' and 'colorscale "
                                             "are set internally.")

    @staticmethod
    def _endpts_to_intervals(endpts):
        """
        Returns a list of intervals for categorical colormaps

        Accepts a list or tuple of sequentially increasing numbers and returns
        a list representation of the mathematical intervals with these numbers
        as endpoints. For example, [1, 6] returns [[-inf, 1], [1, 6], [6, inf]]

        :raises: (PlotlyError) If input is not a list or tuple
        :raises: (PlotlyError) If the input contains a string
        :raises: (PlotlyError) If any number does not increase after the
            previous one in the sequence
        """
        length = len(endpts)
        # Check if endpts is a list or tuple
        if not (isinstance(endpts, (tuple)) or isinstance(endpts, (list))):
            raise exceptions.PlotlyError("The intervals_endpts argument must "
                                         "be a list or tuple of a sequence "
                                         "of increasing numbers.")
        # Check if endpts contains only numbers
        for item in endpts:
            if isinstance(item, str):
                raise exceptions.PlotlyError("The intervals_endpts argument "
                                             "must be a list or tuple of a "
                                             "sequence of increasing "
                                             "numbers.")
        # Check if numbers in endpts are increasing
        for k in range(length-1):
            if endpts[k] >= endpts[k+1]:
                raise exceptions.PlotlyError("The intervals_endpts argument "
                                             "must be a list or tuple of a "
                                             "sequence of increasing "
                                             "numbers.")
        else:
            intervals = []
            # add -inf to intervals
            intervals.append([float('-inf'), endpts[0]])
            for k in range(length - 1):
                interval = []
                interval.append(endpts[k])
                interval.append(endpts[k + 1])
                intervals.append(interval)
            # add +inf to intervals
            intervals.append([endpts[length - 1], float('inf')])
            return intervals

    @staticmethod
    def _convert_to_RGB_255(colors):
        """
        Return a (list of) tuple(s) where each element is multiplied by 255

        Takes a tuple or a list of tuples where each element of each tuple is
        between 0 and 1. Returns the same tuple(s) where each tuple element is
        multiplied by 255
        """

        if isinstance(colors, tuple):
            return (colors[0]*255.0, colors[1]*255.0, colors[2]*255.0)

        else:
            colors_255 = []
            for color in colors:
                rgb_color = (color[0]*255.0, color[1]*255.0, color[2]*255.0)
                colors_255.append(rgb_color)
            return colors_255

    @staticmethod
    def _n_colors(lowcolor, highcolor, n_colors):
        """
        Splits a low and high color into a list of n_colors colors in it

        Accepts two color tuples and returns a list of n_colors colors
        which form the intermediate colors between lowcolor and highcolor
        from linearly interpolating through RGB space

        """
        diff_0 = float(highcolor[0] - lowcolor[0])
        incr_0 = diff_0/(n_colors - 1)
        diff_1 = float(highcolor[1] - lowcolor[1])
        incr_1 = diff_1/(n_colors - 1)
        diff_2 = float(highcolor[2] - lowcolor[2])
        incr_2 = diff_2/(n_colors - 1)
        color_tuples = []

        for index in range(n_colors):
            new_tuple = (lowcolor[0] + (index * incr_0),
                         lowcolor[1] + (index * incr_1),
                         lowcolor[2] + (index * incr_2))
            color_tuples.append(new_tuple)

        return color_tuples

    @staticmethod
    def _label_rgb(colors):
        """
        Takes tuple(s) (a, b, c) and returns rgb color(s) 'rgb(a, b, c)'

        Takes either a list or a single color tuple of the form (a, b, c) and
        returns the same color(s) with each tuple replaced by a string
        'rgb(a, b, c)'

        """
        if isinstance(colors, tuple):
            return 'rgb{}'.format(colors)
        else:
            colors_label = []
            for color in colors:
                color_label = 'rgb{}'.format(color)
                colors_label.append(color_label)

            return colors_label

    @staticmethod
    def _unlabel_rgb(colors):
        """
        Takes rgb color(s) 'rgb(a, b, c)' and returns tuple(s) (a, b, c)

        This function takes either an 'rgb(a, b, c)' color or a list of
        such colors and returns the color tuples in tuple(s) (a, b, c)

        """
        if isinstance(colors, str):
            str_vals = ''
            for index in range(len(colors)):
                try:
                    float(colors[index])
                    str_vals = str_vals + colors[index]
                except ValueError:
                    if (colors[index] == ',') or (colors[index] == '.'):
                        str_vals = str_vals + colors[index]

            str_vals = str_vals + ','
            numbers = []
            str_num = ''
            for char in str_vals:
                if char != ',':
                    str_num = str_num + char
                else:
                    numbers.append(float(str_num))
                    str_num = ''
            return (numbers[0], numbers[1], numbers[2])

        if isinstance(colors, list):
            unlabelled_colors = []
            for color in colors:
                str_vals = ''
                for index in range(len(color)):
                    try:
                        float(color[index])
                        str_vals = str_vals + color[index]
                    except ValueError:
                        if (color[index] == ',') or (color[index] == '.'):
                            str_vals = str_vals + color[index]

                str_vals = str_vals + ','
                numbers = []
                str_num = ''
                for char in str_vals:
                    if char != ',':
                        str_num = str_num + char
                    else:
                        numbers.append(float(str_num))
                        str_num = ''
                unlabelled_tuple = (numbers[0], numbers[1], numbers[2])
                unlabelled_colors.append(unlabelled_tuple)

            return unlabelled_colors

    @staticmethod
    def create_scatterplotmatrix(df, index=None, endpts=None, diag='scatter',
                                 height=500, width=500, size=6,
                                 title='Scatterplot Matrix', colormap=None,
                                 colormap_type='cat', dataframe=None,
                                 headers=None, index_vals=None, **kwargs):
        """
        Returns data for a scatterplot matrix.

        :param (array) df: array of the data with column headers
        :param (str) index: name of the index column in data array
        :param (list|tuple) endpts: takes an increasing sequece of numbers
            that defines intervals on the real line. They are used to group
            the entries in an index of numbers into their corresponding
            interval and therefore can be treated as categorical data
        :param (str) diag: sets the chart type for the main diagonal plots
        :param (int|float) height: sets the height of the chart
        :param (int|float) width: sets the width of the chart
        :param (float) size: sets the marker size (in px)
        :param (str) title: the title label of the scatterplot matrix
        :param (str|tuple|list|dict) colormap: either a plotly scale name,
            an rgb or hex color, a color tuple, a list of colors or a
            dictionary. An rgb color is of the form 'rgb(x, y, z)' where
            x, y and z belong to the interval [0, 255] and a color tuple is a
            tuple of the form (a, b, c) where a, b and c belong to [0, 1].
            If colormap is a list, it must contain valid color types as its
            members.
            If colormap is a dictionary, all the string entries in
            the index column must be a key in colormap. In this case, the
            colormap_type is forced to 'cat' or categorical
        :param (str) colormap_type: determines how colormap is interpreted.
            Valid choices are 'seq' (sequential) and 'cat' (categorical). If
            'seq' is selected, only the first two colors in colormap will be
            considered (when colormap is a list) and the index values will be
            linearly interpolated between those two colors. This option is
            forced if all index values are numeric.
            If 'cat' is selected, a color from colormap will be assigned to
            each category from index, including the intervals if endpts is
            being used
        :param (dict) **kwargs: a dictionary of scatterplot arguments
            The only forbidden parameters are 'size', 'color' and
            'colorscale' in 'marker'

        Example 1: Vanilla Scatterplot Matrix
        ```
        import plotly.plotly as py
        from plotly.graph_objs import graph_objs
        from plotly.tools import FigureFactory as FF

        import numpy as np
        import pandas as pd

        # Create dataframe
        df = pd.DataFrame(np.random.randn(10, 2),
                        columns=['Column 1', 'Column 2'])

        # Create scatterplot matrix
        fig = FF.create_scatterplotmatrix(df)

        # Plot
        py.iplot(fig, filename='Vanilla Scatterplot Matrix')
        ```

        Example 2: Indexing a Column
        ```
        import plotly.plotly as py
        from plotly.graph_objs import graph_objs
        from plotly.tools import FigureFactory as FF

        import numpy as np
        import pandas as pd

        # Create dataframe with index
        df = pd.DataFrame(np.random.randn(10, 2),
                           columns=['A', 'B'])

        # Add another column of strings to the dataframe
        df['Fruit'] = pd.Series(['apple', 'apple', 'grape', 'apple', 'apple',
                                 'grape', 'pear', 'pear', 'apple', 'pear'])

        # Create scatterplot matrix
        fig = FF.create_scatterplotmatrix(df, index='Fruit', size=10)

        # Plot
        py.iplot(fig, filename = 'Scatterplot Matrix with Index')
        ```

        Example 3: Styling the Diagonal Subplots
        ```
        import plotly.plotly as py
        from plotly.graph_objs import graph_objs
        from plotly.tools import FigureFactory as FF

        import numpy as np
        import pandas as pd

        # Create dataframe with index
        df = pd.DataFrame(np.random.randn(10, 4),
                           columns=['A', 'B', 'C', 'D'])

        # Add another column of strings to the dataframe
        df['Fruit'] = pd.Series(['apple', 'apple', 'grape', 'apple', 'apple',
                                 'grape', 'pear', 'pear', 'apple', 'pear'])

        # Create scatterplot matrix
        fig = FF.create_scatterplotmatrix(df, diag='box', index='Fruit',
                                          height=1000, width=1000)

        # Plot
        py.iplot(fig, filename = 'Scatterplot Matrix - Diagonal Styling')
        ```

        Example 4: Use a Theme to Style the Subplots
        ```
        import plotly.plotly as py
        from plotly.graph_objs import graph_objs
        from plotly.tools import FigureFactory as FF

        import numpy as np
        import pandas as pd

        # Create dataframe with random data
        df = pd.DataFrame(np.random.randn(100, 3),
                           columns=['A', 'B', 'C'])

        # Create scatterplot matrix using a built-in
        # Plotly palette scale and indexing column 'A'
        fig = FF.create_scatterplotmatrix(df, diag='histogram',
                                          index='A', colormap='Blues',
                                          height=800, width=800)

        # Plot
        py.iplot(fig, filename = 'Scatterplot Matrix - Colormap Theme')
        ```

        Example 5: Example 4 with Interval Factoring
        ```
        import plotly.plotly as py
        from plotly.graph_objs import graph_objs
        from plotly.tools import FigureFactory as FF

        import numpy as np
        import pandas as pd

        # Create dataframe with random data
        df = pd.DataFrame(np.random.randn(100, 3),
                           columns=['A', 'B', 'C'])

        # Create scatterplot matrix using a list of 2 rgb tuples
        # and endpoints at -1, 0 and 1
        fig = FF.create_scatterplotmatrix(df, diag='histogram', index='A',
                                          colormap=['rgb(140, 255, 50)',
                                                    'rgb(170, 60, 115)',
                                                   '#6c4774',
                                                    (0.5, 0.1, 0.8)],
                                          endpts=[-1, 0, 1],
                                          height=800, width=800)

        # Plot
        py.iplot(fig, filename = 'Scatterplot Matrix - Intervals')
        ```

        Example 6: Using the colormap as a Dictionary
        ```
        import plotly.plotly as py
        from plotly.graph_objs import graph_objs
        from plotly.tools import FigureFactory as FF

        import numpy as np
        import pandas as pd
        import random

        # Create dataframe with random data
        df = pd.DataFrame(np.random.randn(100, 3),
                           columns=['Column A',
                                    'Column B',
                                    'Column C'])

        # Add new color column to dataframe
        new_column = []
        strange_colors = ['turquoise', 'limegreen', 'goldenrod']

        for j in range(100):
            new_column.append(random.choice(strange_colors))
        df['Colors'] = pd.Series(new_column, index=df.index)

        # Create scatterplot matrix using a dictionary of hex color values
        # which correspond to actual color names in 'Colors' column
        fig = FF.create_scatterplotmatrix(
            df, diag='box', index='Colors',
            colormap= dict(
                turquoise = '#00F5FF',
                limegreen = '#32CD32',
                goldenrod = '#DAA520'
            ),
            colormap_type='cat',
            height=800, width=800
        )

        # Plot
        py.iplot(fig, filename = 'Scatterplot Matrix - colormap dictionary ')
        ```
        """
        # TODO: protected until #282
        if dataframe is None:
            dataframe = []
        if headers is None:
            headers = []
        if index_vals is None:
            index_vals = []
        plotly_scales = {'Greys': ['rgb(0,0,0)', 'rgb(255,255,255)'],
                         'YlGnBu': ['rgb(8,29,88)', 'rgb(255,255,217)'],
                         'Greens': ['rgb(0,68,27)', 'rgb(247,252,245)'],
                         'YlOrRd': ['rgb(128,0,38)', 'rgb(255,255,204)'],
                         'Bluered': ['rgb(0,0,255)', 'rgb(255,0,0)'],
                         'RdBu': ['rgb(5,10,172)', 'rgb(178,10,28)'],
                         'Reds': ['rgb(220,220,220)', 'rgb(178,10,28)'],
                         'Blues': ['rgb(5,10,172)', 'rgb(220,220,220)'],
                         'Picnic': ['rgb(0,0,255)', 'rgb(255,0,0)'],
                         'Rainbow': ['rgb(150,0,90)', 'rgb(255,0,0)'],
                         'Portland': ['rgb(12,51,131)', 'rgb(217,30,30)'],
                         'Jet': ['rgb(0,0,131)', 'rgb(128,0,0)'],
                         'Hot': ['rgb(0,0,0)', 'rgb(255,255,255)'],
                         'Blackbody': ['rgb(0,0,0)', 'rgb(160,200,255)'],
                         'Earth': ['rgb(0,0,130)', 'rgb(255,255,255)'],
                         'Electric': ['rgb(0,0,0)', 'rgb(255,250,220)'],
                         'Viridis': ['rgb(68,1,84)', 'rgb(253,231,37)']}

        FigureFactory._validate_scatterplotmatrix(df, index, diag,
                                                  colormap_type, **kwargs)

        # Validate colormap
        if colormap is None:
            colormap = DEFAULT_PLOTLY_COLORS

        if isinstance(colormap, str):
            if colormap in plotly_scales:
                colormap = plotly_scales[colormap]

            elif 'rgb' in colormap:
                colormap = FigureFactory._unlabel_rgb(colormap)
                for value in colormap:
                    if value > 255.0:
                        raise exceptions.PlotlyError("Whoops! The "
                                                     "elements in your "
                                                     "rgb colormap "
                                                     "tuples cannot "
                                                     "exceed 255.0.")
                colormap = FigureFactory._label_rgb(colormap)

                # put colormap in list
                colors_list = []
                colors_list.append(colormap)
                colormap = colors_list

            elif '#' in colormap:
                colormap = FigureFactory._hex_to_rgb(colormap)
                colormap = FigureFactory._label_rgb(colormap)

                # put colormap in list
                colors_list = []
                colors_list.append(colormap)
                colormap = colors_list

            else:
                scale_keys = list(plotly_scales.keys())
                raise exceptions.PlotlyError("If you input a string "
                                             "for 'colormap', it must "
                                             "either be a Plotly "
                                             "colorscale, an 'rgb' "
                                             "color or a hex color."
                                             "Valid plotly colorscale "
                                             "names are {}".format(scale_keys))
        elif isinstance(colormap, tuple):
            for value in colormap:
                if value > 1.0:
                    raise exceptions.PlotlyError("Whoops! The "
                                                 "elements in "
                                                 "your colormap "
                                                 "tuples cannot "
                                                 "exceed 1.0.")

            colors_list = []
            colors_list.append(colormap)
            colormap = colors_list

            colormap = FigureFactory._convert_to_RGB_255(colormap)
            colormap = FigureFactory._label_rgb(colormap)

        elif isinstance(colormap, list):
            new_colormap = []
            for color in colormap:
                if 'rgb' in color:
                    color = FigureFactory._unlabel_rgb(color)

                    for value in color:
                        if value > 255.0:
                            raise exceptions.PlotlyError("Whoops! The "
                                                         "elements in your "
                                                         "rgb colormap "
                                                         "tuples cannot "
                                                         "exceed 255.0.")

                    color = FigureFactory._label_rgb(color)
                    new_colormap.append(color)
                elif '#' in color:
                    color = FigureFactory._hex_to_rgb(color)
                    color = FigureFactory._label_rgb(color)
                    new_colormap.append(color)
                elif isinstance(color, tuple):
                    for value in color:
                        if value > 1.0:
                            raise exceptions.PlotlyError("Whoops! The "
                                                         "elements in "
                                                         "your colormap "
                                                         "tuples cannot "
                                                         "exceed 1.0.")
                    color = FigureFactory._convert_to_RGB_255(color)
                    color = FigureFactory._label_rgb(color)
                    new_colormap.append(color)
            colormap = new_colormap

        elif isinstance(colormap, dict):
            for name in colormap:
                if 'rgb' in colormap[name]:
                    color = FigureFactory._unlabel_rgb(colormap[name])
                    for value in color:
                        if value > 255.0:
                            raise exceptions.PlotlyError("Whoops! The "
                                                         "elements in your "
                                                         "rgb colormap "
                                                         "tuples cannot "
                                                         "exceed 255.0.")

                elif '#' in colormap[name]:
                    color = FigureFactory._hex_to_rgb(colormap[name])
                    color = FigureFactory._label_rgb(color)
                    colormap[name] = color

                elif isinstance(colormap[name], tuple):
                    for value in colormap[name]:
                        if value > 1.0:
                            raise exceptions.PlotlyError("Whoops! The "
                                                         "elements in "
                                                         "your colormap "
                                                         "tuples cannot "
                                                         "exceed 1.0.")
                    color = FigureFactory._convert_to_RGB_255(colormap[name])
                    color = FigureFactory._label_rgb(color)
                    colormap[name] = color

        else:
            raise exceptions.PlotlyError("You must input a valid colormap. "
                                         "Valid types include a plotly scale, "
                                         "rgb, hex or tuple color, a list of "
                                         "any color types, or a dictionary "
                                         "with index names each assigned "
                                         "to a color.")
        if not index:
            for name in df:
                headers.append(name)
            for name in headers:
                dataframe.append(df[name].values.tolist())
            # Check for same data-type in df columns
            FigureFactory._validate_dataframe(dataframe)
            figure = FigureFactory._scatterplot(dataframe, headers, diag,
                                                size, height, width, title,
                                                **kwargs)
            return figure
        else:
            # Validate index selection
            if index not in df:
                raise exceptions.PlotlyError("Make sure you set the index "
                                             "input variable to one of the "
                                             "column names of your "
                                             "dataframe.")
            index_vals = df[index].values.tolist()
            for name in df:
                if name != index:
                    headers.append(name)
            for name in headers:
                dataframe.append(df[name].values.tolist())

            # check for same data-type in each df column
            FigureFactory._validate_dataframe(dataframe)
            FigureFactory._validate_index(index_vals)

            # check if all colormap keys are in the index
            # if colormap is a dictionary
            if isinstance(colormap, dict):
                for key in colormap:
                    if not all(index in colormap for index in index_vals):
                        raise exceptions.PlotlyError("If colormap is a "
                                                     "dictionary, all the "
                                                     "names in the index "
                                                     "must be keys.")

                figure = FigureFactory._scatterplot_dict(dataframe,
                                                         headers,
                                                         diag,
                                                         size, height,
                                                         width, title,
                                                         index,
                                                         index_vals,
                                                         endpts,
                                                         colormap,
                                                         colormap_type,
                                                         **kwargs)
                return figure

            else:
                figure = FigureFactory._scatterplot_theme(dataframe, headers,
                                                          diag, size,
                                                          height, width,
                                                          title, index,
                                                          index_vals,
                                                          endpts, colormap,
                                                          colormap_type,
                                                          **kwargs)
                return figure

    @staticmethod
    def _validate_equal_length(*args):
        """
        Validates that data lists or ndarrays are the same length.

        :raises: (PlotlyError) If any data lists are not the same length.
        """
        length = len(args[0])
        if any(len(lst) != length for lst in args):
            raise exceptions.PlotlyError("Oops! Your data lists or ndarrays "
                                         "should be the same length.")

    @staticmethod
    def _validate_ohlc(open, high, low, close, direction, **kwargs):
        """
        ohlc and candlestick specific validations

        Specifically, this checks that the high value is the greatest value and
        the low value is the lowest value in each unit.

        See FigureFactory.create_ohlc() or FigureFactory.create_candlestick()
        for params

        :raises: (PlotlyError) If the high value is not the greatest value in
            each unit.
        :raises: (PlotlyError) If the low value is not the lowest value in each
            unit.
        :raises: (PlotlyError) If direction is not 'increasing' or 'decreasing'
        """
        for lst in [open, low, close]:
            for index in range(len(high)):
                if high[index] < lst[index]:
                    raise exceptions.PlotlyError("Oops! Looks like some of "
                                                 "your high values are less "
                                                 "the corresponding open, "
                                                 "low, or close values. "
                                                 "Double check that your data "
                                                 "is entered in O-H-L-C order")

        for lst in [open, high, close]:
            for index in range(len(low)):
                if low[index] > lst[index]:
                    raise exceptions.PlotlyError("Oops! Looks like some of "
                                                 "your low values are greater "
                                                 "than the corresponding high"
                                                 ", open, or close values. "
                                                 "Double check that your data "
                                                 "is entered in O-H-L-C order")

        direction_opts = ('increasing', 'decreasing', 'both')
        if direction not in direction_opts:
            raise exceptions.PlotlyError("direction must be defined as "
                                         "'increasing', 'decreasing', or "
                                         "'both'")

    @staticmethod
    def _validate_distplot(hist_data, curve_type):
        """
        Distplot-specific validations

        :raises: (PlotlyError) If hist_data is not a list of lists
        :raises: (PlotlyError) If curve_type is not valid (i.e. not 'kde' or
            'normal').
        """
        try:
            import pandas as pd
            _pandas_imported = True
        except ImportError:
            _pandas_imported = False

        hist_data_types = (list,)
        if _numpy_imported:
            hist_data_types += (np.ndarray,)
        if _pandas_imported:
            hist_data_types += (pd.core.series.Series,)

        if not isinstance(hist_data[0], hist_data_types):
                raise exceptions.PlotlyError("Oops, this function was written "
                                             "to handle multiple datasets, if "
                                             "you want to plot just one, make "
                                             "sure your hist_data variable is "
                                             "still a list of lists, i.e. x = "
                                             "[1, 2, 3] -> x = [[1, 2, 3]]")

        curve_opts = ('kde', 'normal')
        if curve_type not in curve_opts:
            raise exceptions.PlotlyError("curve_type must be defined as "
                                         "'kde' or 'normal'")

        if _scipy_imported is False:
            raise ImportError("FigureFactory.create_distplot requires scipy")

    @staticmethod
    def _validate_positive_scalars(**kwargs):
        """
        Validates that all values given in key/val pairs are positive.

        Accepts kwargs to improve Exception messages.

        :raises: (PlotlyError) If any value is < 0 or raises.
        """
        for key, val in kwargs.items():
            try:
                if val <= 0:
                    raise ValueError('{} must be > 0, got {}'.format(key, val))
            except TypeError:
                raise exceptions.PlotlyError('{} must be a number, got {}'
                                             .format(key, val))

    @staticmethod
    def _validate_streamline(x, y):
        """
        Streamline-specific validations

        Specifically, this checks that x and y are both evenly spaced,
        and that the package numpy is available.

        See FigureFactory.create_streamline() for params

        :raises: (ImportError) If numpy is not available.
        :raises: (PlotlyError) If x is not evenly spaced.
        :raises: (PlotlyError) If y is not evenly spaced.
        """
        if _numpy_imported is False:
            raise ImportError("FigureFactory.create_streamline requires numpy")
        for index in range(len(x) - 1):
            if ((x[index + 1] - x[index]) - (x[1] - x[0])) > .0001:
                raise exceptions.PlotlyError("x must be a 1 dimensional, "
                                             "evenly spaced array")
        for index in range(len(y) - 1):
            if ((y[index + 1] - y[index]) -
               (y[1] - y[0])) > .0001:
                raise exceptions.PlotlyError("y must be a 1 dimensional, "
                                             "evenly spaced array")

    @staticmethod
    def _validate_annotated_heatmap(z, x, y, annotation_text):
        """
        Annotated-heatmap-specific validations

        Check that if a text matrix is supplied, it has the same
        dimensions as the z matrix.

        See FigureFactory.create_annotated_heatmap() for params

        :raises: (PlotlyError) If z and text matrices do not  have the same
            dimensions.
        """
        if annotation_text is not None and isinstance(annotation_text, list):
            FigureFactory._validate_equal_length(z, annotation_text)
            for lst in range(len(z)):
                if len(z[lst]) != len(annotation_text[lst]):
                    raise exceptions.PlotlyError("z and text should have the "
                                                 "same dimensions")

        if x:
            if len(x) != len(z[0]):
                raise exceptions.PlotlyError("oops, the x list that you "
                                             "provided does not match the "
                                             "width of your z matrix ")

        if y:
            if len(y) != len(z):
                raise exceptions.PlotlyError("oops, the y list that you "
                                             "provided does not match the "
                                             "length of your z matrix ")

    @staticmethod
    def _validate_table(table_text, font_colors):
        """
        Table-specific validations

        Check that font_colors is supplied correctly (1, 3, or len(text)
            colors).

        :raises: (PlotlyError) If font_colors is supplied incorretly.

        See FigureFactory.create_table() for params
        """
        font_colors_len_options = [1, 3, len(table_text)]
        if len(font_colors) not in font_colors_len_options:
            raise exceptions.PlotlyError("Oops, font_colors should be a list "
                                         "of length 1, 3 or len(text)")

    @staticmethod
    def _flatten(array):
        """
        Uses list comprehension to flatten array

        :param (array): An iterable to flatten
        :raises (PlotlyError): If iterable is not nested.
        :rtype (list): The flattened list.
        """
        try:
            return [item for sublist in array for item in sublist]
        except TypeError:
            raise exceptions.PlotlyError("Your data array could not be "
                                         "flattened! Make sure your data is "
                                         "entered as lists or ndarrays!")

    @staticmethod
    def _hex_to_rgb(value):
        """
        Calculates rgb values from a hex color code.

        :param (string) value: Hex color string

        :rtype (tuple) (r_value, g_value, b_value): tuple of rgb values
        """
        value = value.lstrip('#')
        hex_total_length = len(value)
        rgb_section_length = hex_total_length // 3
        return tuple(int(value[i:i + rgb_section_length], 16)
                     for i in range(0, hex_total_length, rgb_section_length))

    @staticmethod
    def create_quiver(x, y, u, v, scale=.1, arrow_scale=.3,
                      angle=math.pi / 9, **kwargs):
        """
        Returns data for a quiver plot.

        :param (list|ndarray) x: x coordinates of the arrow locations
        :param (list|ndarray) y: y coordinates of the arrow locations
        :param (list|ndarray) u: x components of the arrow vectors
        :param (list|ndarray) v: y components of the arrow vectors
        :param (float in [0,1]) scale: scales size of the arrows(ideally to
            avoid overlap). Default = .1
        :param (float in [0,1]) arrow_scale: value multiplied to length of barb
            to get length of arrowhead. Default = .3
        :param (angle in radians) angle: angle of arrowhead. Default = pi/9
        :param kwargs: kwargs passed through plotly.graph_objs.Scatter
            for more information on valid kwargs call
            help(plotly.graph_objs.Scatter)

        :rtype (dict): returns a representation of quiver figure.

        Example 1: Trivial Quiver
        ```
        import plotly.plotly as py
        from plotly.tools import FigureFactory as FF

        import math

        # 1 Arrow from (0,0) to (1,1)
        fig = FF.create_quiver(x=[0], y=[0],
                               u=[1], v=[1],
                               scale=1)

        py.plot(fig, filename='quiver')
        ```

        Example 2: Quiver plot using meshgrid
        ```
        import plotly.plotly as py
        from plotly.tools import FigureFactory as FF

        import numpy as np
        import math

        # Add data
        x,y = np.meshgrid(np.arange(0, 2, .2), np.arange(0, 2, .2))
        u = np.cos(x)*y
        v = np.sin(x)*y

        #Create quiver
        fig = FF.create_quiver(x, y, u, v)

        # Plot
        py.plot(fig, filename='quiver')
        ```

        Example 3: Styling the quiver plot
        ```
        import plotly.plotly as py
        from plotly.tools import FigureFactory as FF
        import numpy as np
        import math

        # Add data
        x, y = np.meshgrid(np.arange(-np.pi, math.pi, .5),
                           np.arange(-math.pi, math.pi, .5))
        u = np.cos(x)*y
        v = np.sin(x)*y

        # Create quiver
        fig = FF.create_quiver(x, y, u, v, scale=.2,
                               arrow_scale=.3,
                               angle=math.pi/6,
                               name='Wind Velocity',
                               line=Line(width=1))

        # Add title to layout
        fig['layout'].update(title='Quiver Plot')

        # Plot
        py.plot(fig, filename='quiver')
        ```
        """
        # TODO: protected until #282
        from plotly.graph_objs import graph_objs
        FigureFactory._validate_equal_length(x, y, u, v)
        FigureFactory._validate_positive_scalars(arrow_scale=arrow_scale,
                                                 scale=scale)

        barb_x, barb_y = _Quiver(x, y, u, v, scale,
                                 arrow_scale, angle).get_barbs()
        arrow_x, arrow_y = _Quiver(x, y, u, v, scale,
                                   arrow_scale, angle).get_quiver_arrows()
        quiver = graph_objs.Scatter(x=barb_x + arrow_x,
                                    y=barb_y + arrow_y,
                                    mode='lines', **kwargs)

        data = [quiver]
        layout = graph_objs.Layout(hovermode='closest')

        return graph_objs.Figure(data=data, layout=layout)

    @staticmethod
    def create_streamline(x, y, u, v,
                          density=1, angle=math.pi / 9,
                          arrow_scale=.09, **kwargs):
        """
        Returns data for a streamline plot.

        :param (list|ndarray) x: 1 dimensional, evenly spaced list or array
        :param (list|ndarray) y: 1 dimensional, evenly spaced list or array
        :param (ndarray) u: 2 dimensional array
        :param (ndarray) v: 2 dimensional array
        :param (float|int) density: controls the density of streamlines in
            plot. This is multiplied by 30 to scale similiarly to other
            available streamline functions such as matplotlib.
            Default = 1
        :param (angle in radians) angle: angle of arrowhead. Default = pi/9
        :param (float in [0,1]) arrow_scale: value to scale length of arrowhead
            Default = .09
        :param kwargs: kwargs passed through plotly.graph_objs.Scatter
            for more information on valid kwargs call
            help(plotly.graph_objs.Scatter)

        :rtype (dict): returns a representation of streamline figure.

        Example 1: Plot simple streamline and increase arrow size
        ```
        import plotly.plotly as py
        from plotly.tools import FigureFactory as FF

        import numpy as np
        import math

        # Add data
        x = np.linspace(-3, 3, 100)
        y = np.linspace(-3, 3, 100)
        Y, X = np.meshgrid(x, y)
        u = -1 - X**2 + Y
        v = 1 + X - Y**2
        u = u.T  # Transpose
        v = v.T  # Transpose

        # Create streamline
        fig = FF.create_streamline(x, y, u, v,
                                   arrow_scale=.1)

        # Plot
        py.plot(fig, filename='streamline')
        ```

        Example 2: from nbviewer.ipython.org/github/barbagroup/AeroPython
        ```
        import plotly.plotly as py
        from plotly.tools import FigureFactory as FF

        import numpy as np
        import math

        # Add data
        N = 50
        x_start, x_end = -2.0, 2.0
        y_start, y_end = -1.0, 1.0
        x = np.linspace(x_start, x_end, N)
        y = np.linspace(y_start, y_end, N)
        X, Y = np.meshgrid(x, y)
        ss = 5.0
        x_s, y_s = -1.0, 0.0

        # Compute the velocity field on the mesh grid
        u_s = ss/(2*np.pi) * (X-x_s)/((X-x_s)**2 + (Y-y_s)**2)
        v_s = ss/(2*np.pi) * (Y-y_s)/((X-x_s)**2 + (Y-y_s)**2)

        # Create streamline
        fig = FF.create_streamline(x, y, u_s, v_s,
                                   density=2, name='streamline')

        # Add source point
        point = Scatter(x=[x_s], y=[y_s], mode='markers',
                        marker=Marker(size=14), name='source point')

        # Plot
        fig['data'].append(point)
        py.plot(fig, filename='streamline')
        ```
        """
        # TODO: protected until #282
        from plotly.graph_objs import graph_objs
        FigureFactory._validate_equal_length(x, y)
        FigureFactory._validate_equal_length(u, v)
        FigureFactory._validate_streamline(x, y)
        FigureFactory._validate_positive_scalars(density=density,
                                                arrow_scale=arrow_scale)

        streamline_x, streamline_y = _Streamline(x, y, u, v,
                                                 density, angle,
                                                 arrow_scale).sum_streamlines()
        arrow_x, arrow_y = _Streamline(x, y, u, v,
                                       density, angle,
                                       arrow_scale).get_streamline_arrows()

        streamline = graph_objs.Scatter(x=streamline_x + arrow_x,
                                        y=streamline_y + arrow_y,
                                        mode='lines', **kwargs)

        data = [streamline]
        layout = graph_objs.Layout(hovermode='closest')

        return graph_objs.Figure(data=data, layout=layout)

    @staticmethod
    def _make_increasing_ohlc(open, high, low, close, dates, **kwargs):
        """
        Makes increasing ohlc sticks

        _make_increasing_ohlc() and _make_decreasing_ohlc separate the
        increasing trace from the decreasing trace so kwargs (such as
        color) can be passed separately to increasing or decreasing traces
        when direction is set to 'increasing' or 'decreasing' in
        FigureFactory.create_candlestick()

        :param (list) open: opening values
        :param (list) high: high values
        :param (list) low: low values
        :param (list) close: closing values
        :param (list) dates: list of datetime objects. Default: None
        :param kwargs: kwargs to be passed to increasing trace via
            plotly.graph_objs.Scatter.

        :rtype (trace) ohlc_incr_data: Scatter trace of all increasing ohlc
            sticks.
        """
        (flat_increase_x,
         flat_increase_y,
         text_increase) = _OHLC(open, high, low, close, dates).get_increase()

        if 'name' in kwargs:
            showlegend = True
        else:
            kwargs.setdefault('name', 'Increasing')
            showlegend = False

        kwargs.setdefault('line', dict(color=_DEFAULT_INCREASING_COLOR,
                                       width=1))
        kwargs.setdefault('text', text_increase)

        ohlc_incr = dict(type='scatter',
                         x=flat_increase_x,
                         y=flat_increase_y,
                         mode='lines',
                         showlegend=showlegend,
                         **kwargs)
        return ohlc_incr

    @staticmethod
    def _make_decreasing_ohlc(open, high, low, close, dates, **kwargs):
        """
        Makes decreasing ohlc sticks

        :param (list) open: opening values
        :param (list) high: high values
        :param (list) low: low values
        :param (list) close: closing values
        :param (list) dates: list of datetime objects. Default: None
        :param kwargs: kwargs to be passed to increasing trace via
            plotly.graph_objs.Scatter.

        :rtype (trace) ohlc_decr_data: Scatter trace of all decreasing ohlc
            sticks.
        """
        (flat_decrease_x,
         flat_decrease_y,
         text_decrease) = _OHLC(open, high, low, close, dates).get_decrease()

        kwargs.setdefault('line', dict(color=_DEFAULT_DECREASING_COLOR,
                                       width=1))
        kwargs.setdefault('text', text_decrease)
        kwargs.setdefault('showlegend', False)
        kwargs.setdefault('name', 'Decreasing')

        ohlc_decr = dict(type='scatter',
                         x=flat_decrease_x,
                         y=flat_decrease_y,
                         mode='lines',
                         **kwargs)
        return ohlc_decr

    @staticmethod
    def create_ohlc(open, high, low, close,
                    dates=None, direction='both',
                    **kwargs):
        """
        BETA function that creates an ohlc chart

        :param (list) open: opening values
        :param (list) high: high values
        :param (list) low: low values
        :param (list) close: closing
        :param (list) dates: list of datetime objects. Default: None
        :param (string) direction: direction can be 'increasing', 'decreasing',
            or 'both'. When the direction is 'increasing', the returned figure
            consists of all units where the close value is greater than the
            corresponding open value, and when the direction is 'decreasing',
            the returned figure consists of all units where the close value is
            less than or equal to the corresponding open value. When the
            direction is 'both', both increasing and decreasing units are
            returned. Default: 'both'
        :param kwargs: kwargs passed through plotly.graph_objs.Scatter.
            These kwargs describe other attributes about the ohlc Scatter trace
            such as the color or the legend name. For more information on valid
            kwargs call help(plotly.graph_objs.Scatter)

        :rtype (dict): returns a representation of an ohlc chart figure.

        Example 1: Simple OHLC chart from a Pandas DataFrame
        ```
        import plotly.plotly as py
        from plotly.tools import FigureFactory as FF
        from datetime import datetime

        import pandas.io.data as web

        df = web.DataReader("aapl", 'yahoo', datetime(2008, 8, 15), datetime(2008, 10, 15))
        fig = FF.create_ohlc(df.Open, df.High, df.Low, df.Close, dates=df.index)

        py.plot(fig, filename='finance/aapl-ohlc')
        ```

        Example 2: Add text and annotations to the OHLC chart
        ```
        import plotly.plotly as py
        from plotly.tools import FigureFactory as FF
        from datetime import datetime

        import pandas.io.data as web

        df = web.DataReader("aapl", 'yahoo', datetime(2008, 8, 15), datetime(2008, 10, 15))
        fig = FF.create_ohlc(df.Open, df.High, df.Low, df.Close, dates=df.index)

        # Update the fig - all options here: https://plot.ly/python/reference/#Layout
        fig['layout'].update({
            'title': 'The Great Recession',
            'yaxis': {'title': 'AAPL Stock'},
            'shapes': [{
                'x0': '2008-09-15', 'x1': '2008-09-15', 'type': 'line',
                'y0': 0, 'y1': 1, 'xref': 'x', 'yref': 'paper',
                'line': {'color': 'rgb(40,40,40)', 'width': 0.5}
            }],
            'annotations': [{
                'text': "the fall of Lehman Brothers",
                'x': '2008-09-15', 'y': 1.02,
                'xref': 'x', 'yref': 'paper',
                'showarrow': False, 'xanchor': 'left'
            }]
        })

        py.plot(fig, filename='finance/aapl-recession-ohlc', validate=False)
        ```

        Example 3: Customize the OHLC colors
        ```
        import plotly.plotly as py
        from plotly.tools import FigureFactory as FF
        from plotly.graph_objs import Line, Marker
        from datetime import datetime

        import pandas.io.data as web

        df = web.DataReader("aapl", 'yahoo', datetime(2008, 1, 1), datetime(2009, 4, 1))

        # Make increasing ohlc sticks and customize their color and name
        fig_increasing = FF.create_ohlc(df.Open, df.High, df.Low, df.Close, dates=df.index,
            direction='increasing', name='AAPL',
            line=Line(color='rgb(150, 200, 250)'))

        # Make decreasing ohlc sticks and customize their color and name
        fig_decreasing = FF.create_ohlc(df.Open, df.High, df.Low, df.Close, dates=df.index,
            direction='decreasing',
            line=Line(color='rgb(128, 128, 128)'))

        # Initialize the figure
        fig = fig_increasing

        # Add decreasing data with .extend()
        fig['data'].extend(fig_decreasing['data'])

        py.iplot(fig, filename='finance/aapl-ohlc-colors', validate=False)
        ```

        Example 4: OHLC chart with datetime objects
        ```
        import plotly.plotly as py
        from plotly.tools import FigureFactory as FF

        from datetime import datetime

        # Add data
        open_data = [33.0, 33.3, 33.5, 33.0, 34.1]
        high_data = [33.1, 33.3, 33.6, 33.2, 34.8]
        low_data = [32.7, 32.7, 32.8, 32.6, 32.8]
        close_data = [33.0, 32.9, 33.3, 33.1, 33.1]
        dates = [datetime(year=2013, month=10, day=10),
                 datetime(year=2013, month=11, day=10),
                 datetime(year=2013, month=12, day=10),
                 datetime(year=2014, month=1, day=10),
                 datetime(year=2014, month=2, day=10)]

        # Create ohlc
        fig = FF.create_ohlc(open_data, high_data,
            low_data, close_data, dates=dates)

        py.iplot(fig, filename='finance/simple-ohlc', validate=False)
        ```
        """
        # TODO: protected until #282
        from plotly.graph_objs import graph_objs
        if dates is not None:
            FigureFactory._validate_equal_length(open, high, low, close, dates)
        else:
            FigureFactory._validate_equal_length(open, high, low, close)
        FigureFactory._validate_ohlc(open, high, low, close, direction,
                                    **kwargs)

        if direction is 'increasing':
            ohlc_incr = FigureFactory._make_increasing_ohlc(open, high,
                                                            low, close,
                                                            dates, **kwargs)
            data = [ohlc_incr]
        elif direction is 'decreasing':
            ohlc_decr = FigureFactory._make_decreasing_ohlc(open, high,
                                                            low, close,
                                                            dates, **kwargs)
            data = [ohlc_decr]
        else:
            ohlc_incr = FigureFactory._make_increasing_ohlc(open, high,
                                                            low, close,
                                                            dates, **kwargs)
            ohlc_decr = FigureFactory._make_decreasing_ohlc(open, high,
                                                            low, close,
                                                            dates, **kwargs)
            data = [ohlc_incr, ohlc_decr]

        layout = graph_objs.Layout(xaxis=dict(zeroline=False),
                                   hovermode='closest')

        return graph_objs.Figure(data=data, layout=layout)

    @staticmethod
    def _make_increasing_candle(open, high, low, close, dates, **kwargs):
        """
        Makes boxplot trace for increasing candlesticks

        _make_increasing_candle() and _make_decreasing_candle separate the
        increasing traces from the decreasing traces so kwargs (such as
        color) can be passed separately to increasing or decreasing traces
        when direction is set to 'increasing' or 'decreasing' in
        FigureFactory.create_candlestick()

        :param (list) open: opening values
        :param (list) high: high values
        :param (list) low: low values
        :param (list) close: closing values
        :param (list) dates: list of datetime objects. Default: None
        :param kwargs: kwargs to be passed to increasing trace via
            plotly.graph_objs.Scatter.

        :rtype (list) candle_incr_data: list of the box trace for
            increasing candlesticks.
        """
        increase_x, increase_y = _Candlestick(
            open, high, low, close, dates, **kwargs).get_candle_increase()

        if 'line' in kwargs:
            kwargs.setdefault('fillcolor', kwargs['line']['color'])
        else:
            kwargs.setdefault('fillcolor', _DEFAULT_INCREASING_COLOR)
        if 'name' in kwargs:
            kwargs.setdefault('showlegend', True)
        else:
            kwargs.setdefault('showlegend', False)
        kwargs.setdefault('name', 'Increasing')
        kwargs.setdefault('line', dict(color=_DEFAULT_INCREASING_COLOR))

        candle_incr_data = dict(type='box',
                                x=increase_x,
                                y=increase_y,
                                whiskerwidth=0,
                                boxpoints=False,
                                **kwargs)

        return [candle_incr_data]

    @staticmethod
    def _make_decreasing_candle(open, high, low, close, dates, **kwargs):
        """
        Makes boxplot trace for decreasing candlesticks

        :param (list) open: opening values
        :param (list) high: high values
        :param (list) low: low values
        :param (list) close: closing values
        :param (list) dates: list of datetime objects. Default: None
        :param kwargs: kwargs to be passed to decreasing trace via
            plotly.graph_objs.Scatter.

        :rtype (list) candle_decr_data: list of the box trace for
            decreasing candlesticks.
        """

        decrease_x, decrease_y = _Candlestick(
            open, high, low, close, dates, **kwargs).get_candle_decrease()

        if 'line' in kwargs:
            kwargs.setdefault('fillcolor', kwargs['line']['color'])
        else:
            kwargs.setdefault('fillcolor', _DEFAULT_DECREASING_COLOR)
        kwargs.setdefault('showlegend', False)
        kwargs.setdefault('line', dict(color=_DEFAULT_DECREASING_COLOR))
        kwargs.setdefault('name', 'Decreasing')

        candle_decr_data = dict(type='box',
                                x=decrease_x,
                                y=decrease_y,
                                whiskerwidth=0,
                                boxpoints=False,
                                **kwargs)

        return [candle_decr_data]

    @staticmethod
    def create_candlestick(open, high, low, close,
                           dates=None, direction='both', **kwargs):
        """
        BETA function that creates a candlestick chart

        :param (list) open: opening values
        :param (list) high: high values
        :param (list) low: low values
        :param (list) close: closing values
        :param (list) dates: list of datetime objects. Default: None
        :param (string) direction: direction can be 'increasing', 'decreasing',
            or 'both'. When the direction is 'increasing', the returned figure
            consists of all candlesticks where the close value is greater than
            the corresponding open value, and when the direction is
            'decreasing', the returned figure consists of all candlesticks
            where the close value is less than or equal to the corresponding
            open value. When the direction is 'both', both increasing and
            decreasing candlesticks are returned. Default: 'both'
        :param kwargs: kwargs passed through plotly.graph_objs.Scatter.
            These kwargs describe other attributes about the ohlc Scatter trace
            such as the color or the legend name. For more information on valid
            kwargs call help(plotly.graph_objs.Scatter)

        :rtype (dict): returns a representation of candlestick chart figure.

        Example 1: Simple candlestick chart from a Pandas DataFrame
        ```
        import plotly.plotly as py
        from plotly.tools import FigureFactory as FF
        from datetime import datetime

        import pandas.io.data as web

        df = web.DataReader("aapl", 'yahoo', datetime(2007, 10, 1), datetime(2009, 4, 1))
        fig = FF.create_candlestick(df.Open, df.High, df.Low, df.Close, dates=df.index)
        py.plot(fig, filename='finance/aapl-candlestick', validate=False)
        ```

        Example 2: Add text and annotations to the candlestick chart
        ```
        fig = FF.create_candlestick(df.Open, df.High, df.Low, df.Close, dates=df.index)
        # Update the fig - all options here: https://plot.ly/python/reference/#Layout
        fig['layout'].update({
            'title': 'The Great Recession',
            'yaxis': {'title': 'AAPL Stock'},
            'shapes': [{
                'x0': '2007-12-01', 'x1': '2007-12-01',
                'y0': 0, 'y1': 1, 'xref': 'x', 'yref': 'paper',
                'line': {'color': 'rgb(30,30,30)', 'width': 1}
            }],
            'annotations': [{
                'x': '2007-12-01', 'y': 0.05, 'xref': 'x', 'yref': 'paper',
                'showarrow': False, 'xanchor': 'left',
                'text': 'Official start of the recession'
            }]
        })
        py.plot(fig, filename='finance/aapl-recession-candlestick', validate=False)
        ```

        Example 3: Customize the candlestick colors
        ```
        import plotly.plotly as py
        from plotly.tools import FigureFactory as FF
        from plotly.graph_objs import Line, Marker
        from datetime import datetime

        import pandas.io.data as web

        df = web.DataReader("aapl", 'yahoo', datetime(2008, 1, 1), datetime(2009, 4, 1))

        # Make increasing candlesticks and customize their color and name
        fig_increasing = FF.create_candlestick(df.Open, df.High, df.Low, df.Close, dates=df.index,
            direction='increasing', name='AAPL',
            marker=Marker(color='rgb(150, 200, 250)'),
            line=Line(color='rgb(150, 200, 250)'))

        # Make decreasing candlesticks and customize their color and name
        fig_decreasing = FF.create_candlestick(df.Open, df.High, df.Low, df.Close, dates=df.index,
            direction='decreasing',
            marker=Marker(color='rgb(128, 128, 128)'),
            line=Line(color='rgb(128, 128, 128)'))

        # Initialize the figure
        fig = fig_increasing

        # Add decreasing data with .extend()
        fig['data'].extend(fig_decreasing['data'])

        py.iplot(fig, filename='finance/aapl-candlestick-custom', validate=False)
        ```

        Example 4: Candlestick chart with datetime objects
        ```
        import plotly.plotly as py
        from plotly.tools import FigureFactory as FF

        from datetime import datetime

        # Add data
        open_data = [33.0, 33.3, 33.5, 33.0, 34.1]
        high_data = [33.1, 33.3, 33.6, 33.2, 34.8]
        low_data = [32.7, 32.7, 32.8, 32.6, 32.8]
        close_data = [33.0, 32.9, 33.3, 33.1, 33.1]
        dates = [datetime(year=2013, month=10, day=10),
                 datetime(year=2013, month=11, day=10),
                 datetime(year=2013, month=12, day=10),
                 datetime(year=2014, month=1, day=10),
                 datetime(year=2014, month=2, day=10)]

        # Create ohlc
        fig = FF.create_candlestick(open_data, high_data,
            low_data, close_data, dates=dates)

        py.iplot(fig, filename='finance/simple-candlestick', validate=False)
        ```
        """
        # TODO: protected until #282
        from plotly.graph_objs import graph_objs
        if dates is not None:
            FigureFactory._validate_equal_length(open, high, low, close, dates)
        else:
            FigureFactory._validate_equal_length(open, high, low, close)
        FigureFactory._validate_ohlc(open, high, low, close, direction,
                                    **kwargs)

        if direction is 'increasing':
            candle_incr_data = FigureFactory._make_increasing_candle(
                open, high, low, close, dates, **kwargs)
            data = candle_incr_data
        elif direction is 'decreasing':
            candle_decr_data = FigureFactory._make_decreasing_candle(
                open, high, low, close, dates, **kwargs)
            data = candle_decr_data
        else:
            candle_incr_data = FigureFactory._make_increasing_candle(
                open, high, low, close, dates, **kwargs)
            candle_decr_data = FigureFactory._make_decreasing_candle(
                open, high, low, close, dates, **kwargs)
            data = candle_incr_data + candle_decr_data

        layout = graph_objs.Layout()
        return graph_objs.Figure(data=data, layout=layout)

    @staticmethod
    def create_distplot(hist_data, group_labels,
                        bin_size=1., curve_type='kde',
                        colors=[], rug_text=[],
                        show_hist=True, show_curve=True,
                        show_rug=True):
        """
        BETA function that creates a distplot similar to seaborn.distplot

        The distplot can be composed of all or any combination of the following
        3 components: (1) histogram, (2) curve: (a) kernel density estimation
        or (b) normal curve, and (3) rug plot. Additionally, multiple distplots
        (from multiple datasets) can be created in the same plot.

        :param (list[list]) hist_data: Use list of lists to plot multiple data
            sets on the same plot.
        :param (list[str]) group_labels: Names for each data set.
        :param (list[float]|float) bin_size: Size of histogram bins.
            Default = 1.
        :param (str) curve_type: 'kde' or 'normal'. Default = 'kde'
        :param (bool) show_hist: Add histogram to distplot? Default = True
        :param (bool) show_curve: Add curve to distplot? Default = True
        :param (bool) show_rug: Add rug to distplot? Default = True
        :param (list[str]) colors: Colors for traces.
        :param (list[list]) rug_text: Hovertext values for rug_plot,
        :return (dict): Representation of a distplot figure.

        Example 1: Simple distplot of 1 data set
        ```
        import plotly.plotly as py
        from plotly.tools import FigureFactory as FF

        hist_data = [[1.1, 1.1, 2.5, 3.0, 3.5,
                      3.5, 4.1, 4.4, 4.5, 4.5,
                      5.0, 5.0, 5.2, 5.5, 5.5,
                      5.5, 5.5, 5.5, 6.1, 7.0]]

        group_labels = ['distplot example']

        fig = FF.create_distplot(hist_data, group_labels)

        url = py.plot(fig, filename='Simple distplot', validate=False)
        ```

        Example 2: Two data sets and added rug text
        ```
        import plotly.plotly as py
        from plotly.tools import FigureFactory as FF

        # Add histogram data
        hist1_x = [0.8, 1.2, 0.2, 0.6, 1.6,
                   -0.9, -0.07, 1.95, 0.9, -0.2,
                   -0.5, 0.3, 0.4, -0.37, 0.6]
        hist2_x = [0.8, 1.5, 1.5, 0.6, 0.59,
                   1.0, 0.8, 1.7, 0.5, 0.8,
                   -0.3, 1.2, 0.56, 0.3, 2.2]

        # Group data together
        hist_data = [hist1_x, hist2_x]

        group_labels = ['2012', '2013']

        # Add text
        rug_text_1 = ['a1', 'b1', 'c1', 'd1', 'e1',
              'f1', 'g1', 'h1', 'i1', 'j1',
              'k1', 'l1', 'm1', 'n1', 'o1']

        rug_text_2 = ['a2', 'b2', 'c2', 'd2', 'e2',
              'f2', 'g2', 'h2', 'i2', 'j2',
              'k2', 'l2', 'm2', 'n2', 'o2']

        # Group text together
        rug_text_all = [rug_text_1, rug_text_2]

        # Create distplot
        fig = FF.create_distplot(
            hist_data, group_labels, rug_text=rug_text_all, bin_size=.2)

        # Add title
        fig['layout'].update(title='Dist Plot')

        # Plot!
        url = py.plot(fig, filename='Distplot with rug text', validate=False)
        ```

        Example 3: Plot with normal curve and hide rug plot
        ```
        import plotly.plotly as py
        from plotly.tools import FigureFactory as FF
        import numpy as np

        x1 = np.random.randn(190)
        x2 = np.random.randn(200)+1
        x3 = np.random.randn(200)-1
        x4 = np.random.randn(210)+2

        hist_data = [x1, x2, x3, x4]
        group_labels = ['2012', '2013', '2014', '2015']

        fig = FF.create_distplot(
            hist_data, group_labels, curve_type='normal',
            show_rug=False, bin_size=.4)

        url = py.plot(fig, filename='hist and normal curve', validate=False)

        Example 4: Distplot with Pandas
        ```
        import plotly.plotly as py
        from plotly.tools import FigureFactory as FF
        import numpy as np
        import pandas as pd

        df = pd.DataFrame({'2012': np.random.randn(200),
                           '2013': np.random.randn(200)+1})
        py.iplot(FF.create_distplot([df[c] for c in df.columns], df.columns),
                                    filename='examples/distplot with pandas',
                                    validate=False)
        ```
        """
        # TODO: protected until #282
        from plotly.graph_objs import graph_objs
        FigureFactory._validate_distplot(hist_data, curve_type)
        FigureFactory._validate_equal_length(hist_data, group_labels)

        if isinstance(bin_size, (float, int)):
            bin_size = [bin_size]*len(hist_data)

        hist = _Distplot(
            hist_data, group_labels, bin_size,
            curve_type, colors, rug_text,
            show_hist, show_curve).make_hist()

        if curve_type == 'normal':
            curve = _Distplot(
                hist_data, group_labels, bin_size,
                curve_type, colors, rug_text,
                show_hist, show_curve).make_normal()
        else:
            curve = _Distplot(
                hist_data, group_labels, bin_size,
                curve_type, colors, rug_text,
                show_hist, show_curve).make_kde()

        rug = _Distplot(
            hist_data, group_labels, bin_size,
            curve_type, colors, rug_text,
            show_hist, show_curve).make_rug()

        data = []
        if show_hist:
            data.append(hist)
        if show_curve:
            data.append(curve)
        if show_rug:
            data.append(rug)
            layout = graph_objs.Layout(
                barmode='overlay',
                hovermode='closest',
                legend=dict(traceorder='reversed'),
                xaxis1=dict(domain=[0.0, 1.0],
                            anchor='y2',
                            zeroline=False),
                yaxis1=dict(domain=[0.35, 1],
                            anchor='free',
                            position=0.0),
                yaxis2=dict(domain=[0, 0.25],
                            anchor='x1',
                            dtick=1,
                            showticklabels=False))
        else:
            layout = graph_objs.Layout(
                barmode='overlay',
                hovermode='closest',
                legend=dict(traceorder='reversed'),
                xaxis1=dict(domain=[0.0, 1.0],
                            anchor='y2',
                            zeroline=False),
                yaxis1=dict(domain=[0., 1],
                            anchor='free',
                            position=0.0))

        data = sum(data, [])
        return graph_objs.Figure(data=data, layout=layout)


    @staticmethod
    def create_dendrogram(X, orientation="bottom", labels=None,
                          colorscale=None):
        """
        BETA function that returns a dendrogram Plotly figure object.

        :param (ndarray) X: Matrix of observations as array of arrays
        :param (str) orientation: 'top', 'right', 'bottom', or 'left'
        :param (list) labels: List of axis category labels(observation labels)
        :param (list) colorscale: Optional colorscale for dendrogram tree
            clusters

        Example 1: Simple bottom oriented dendrogram
        ```
        import plotly.plotly as py
        from plotly.tools import FigureFactory as FF

        import numpy as np

        X = np.random.rand(10,10)
        dendro = FF.create_dendrogram(X)
        plot_url = py.plot(dendro, filename='simple-dendrogram')

        ```

        Example 2: Dendrogram to put on the left of the heatmap
        ```
        import plotly.plotly as py
        from plotly.tools import FigureFactory as FF

        import numpy as np

        X = np.random.rand(5,5)
        names = ['Jack', 'Oxana', 'John', 'Chelsea', 'Mark']
        dendro = FF.create_dendrogram(X, orientation='right', labels=names)
        dendro['layout'].update({'width':700, 'height':500})

        py.iplot(dendro, filename='vertical-dendrogram')
        ```

        Example 3: Dendrogram with Pandas
        ```
        import plotly.plotly as py
        from plotly.tools import FigureFactory as FF

        import numpy as np
        import pandas as pd

        Index= ['A','B','C','D','E','F','G','H','I','J']
        df = pd.DataFrame(abs(np.random.randn(10, 10)), index=Index)
        fig = FF.create_dendrogram(df, labels=Index)
        url = py.plot(fig, filename='pandas-dendrogram')
        ```
        """
        dependencies = (_scipy_imported and _scipy__spatial_imported and
                        _scipy__cluster__hierarchy_imported)

        if dependencies is False:
            raise ImportError("FigureFactory.create_dendrogram requires scipy, \
                                scipy.spatial and scipy.hierarchy")

        s = X.shape
        if len(s) != 2:
            exceptions.PlotlyError("X should be 2-dimensional array.")

        dendrogram = _Dendrogram(X, orientation, labels, colorscale)

        return {'layout': dendrogram.layout,
                'data': dendrogram.data}

    @staticmethod
    def create_annotated_heatmap(z, x=None, y=None, annotation_text=None,
                                 colorscale='RdBu', font_colors=None,
                                 showscale=False, reversescale=False,
                                 **kwargs):
        """
        BETA function that creates annotated heatmaps

        This function adds annotations to each cell of the heatmap.

        :param (list[list]|ndarray) z: z matrix to create heatmap.
        :param (list) x: x axis labels.
        :param (list) y: y axis labels.
        :param (list[list]|ndarray) annotation_text: Text strings for
            annotations. Should have the same dimensions as the z matrix. If no
            text is added, the values of the z matrix are annotated. Default =
            z matrix values.
        :param (list|str) colorscale: heatmap colorscale.
        :param (list) font_colors: List of two color strings: [min_text_color,
            max_text_color] where min_text_color is applied to annotations for
            heatmap values < (max_value - min_value)/2. If font_colors is not
            defined, the colors are defined logically as black or white
            depending on the heatmap's colorscale.
        :param (bool) showscale: Display colorscale. Default = False
        :param kwargs: kwargs passed through plotly.graph_objs.Heatmap.
            These kwargs describe other attributes about the annotated Heatmap
            trace such as the colorscale. For more information on valid kwargs
            call help(plotly.graph_objs.Heatmap)

        Example 1: Simple annotated heatmap with default configuration
        ```
        import plotly.plotly as py
        from plotly.tools import FigureFactory as FF

        z = [[0.300000, 0.00000, 0.65, 0.300000],
             [1, 0.100005, 0.45, 0.4300],
             [0.300000, 0.00000, 0.65, 0.300000],
             [1, 0.100005, 0.45, 0.00000]]

        figure = FF.create_annotated_heatmap(z)
        py.iplot(figure)
        ```
        """
        # TODO: protected until #282
        from plotly.graph_objs import graph_objs

        # Avoiding mutables in the call signature
        font_colors = font_colors if font_colors is not None else []
        FigureFactory._validate_annotated_heatmap(z, x, y, annotation_text)
        annotations = _AnnotatedHeatmap(z, x, y, annotation_text,
                                        colorscale, font_colors, reversescale,
                                        **kwargs).make_annotations()

        if x or y:
            trace = dict(type='heatmap', z=z, x=x, y=y, colorscale=colorscale,
                         showscale=showscale, **kwargs)
            layout = dict(annotations=annotations,
                          xaxis=dict(ticks='', dtick=1, side='top',
                                     gridcolor='rgb(0, 0, 0)'),
                          yaxis=dict(ticks='', dtick=1, ticksuffix='  '))
        else:
            trace = dict(type='heatmap', z=z, colorscale=colorscale,
                         showscale=showscale, **kwargs)
            layout = dict(annotations=annotations,
                          xaxis=dict(ticks='', side='top',
                                     gridcolor='rgb(0, 0, 0)',
                                     showticklabels=False),
                          yaxis=dict(ticks='', ticksuffix='  ',
                                     showticklabels=False))

        data = [trace]

        return graph_objs.Figure(data=data, layout=layout)

    @staticmethod
    def create_table(table_text, colorscale=None, font_colors=None,
                     index=False, index_title='', annotation_offset=.45,
                     height_constant=30, hoverinfo='none', **kwargs):
        """
        BETA function that creates data tables

        :param (pandas.Dataframe | list[list]) text: data for table.
        :param (str|list[list]) colorscale: Colorscale for table where the
            color at value 0 is the header color, .5 is the first table color
            and 1 is the second table color. (Set .5 and 1 to avoid the striped
            table effect). Default=[[0, '#66b2ff'], [.5, '#d9d9d9'],
            [1, '#ffffff']]
        :param (list) font_colors: Color for fonts in table. Can be a single
            color, three colors, or a color for each row in the table.
            Default=['#000000'] (black text for the entire table)
        :param (int) height_constant: Constant multiplied by # of rows to
            create table height. Default=30.
        :param (bool) index: Create (header-colored) index column index from
            Pandas dataframe or list[0] for each list in text. Default=False.
        :param (string) index_title: Title for index column. Default=''.
        :param kwargs: kwargs passed through plotly.graph_objs.Heatmap.
            These kwargs describe other attributes about the annotated Heatmap
            trace such as the colorscale. For more information on valid kwargs
            call help(plotly.graph_objs.Heatmap)

        Example 1: Simple Plotly Table
        ```
        import plotly.plotly as py
        from plotly.tools import FigureFactory as FF

        text = [['Country', 'Year', 'Population'],
                ['US', 2000, 282200000],
                ['Canada', 2000, 27790000],
                ['US', 2010, 309000000],
                ['Canada', 2010, 34000000]]

        table = FF.create_table(text)
        py.iplot(table)
        ```

        Example 2: Table with Custom Coloring
        ```
        import plotly.plotly as py
        from plotly.tools import FigureFactory as FF

        text = [['Country', 'Year', 'Population'],
                ['US', 2000, 282200000],
                ['Canada', 2000, 27790000],
                ['US', 2010, 309000000],
                ['Canada', 2010, 34000000]]

        table = FF.create_table(text,
                              colorscale=[[0, '#000000'],
                                          [.5, '#80beff'],
                                          [1, '#cce5ff']],
                              font_colors=['#ffffff', '#000000',
                                         '#000000'])
        py.iplot(table)
        ```
        Example 3: Simple Plotly Table with Pandas
        ```
        import plotly.plotly as py
        from plotly.tools import FigureFactory as FF

        import pandas as pd

        df = pd.read_csv('http://www.stat.ubc.ca/~jenny/notOcto/STAT545A/examples/gapminder/data/gapminderDataFiveYear.txt', sep='\t')
        df_p = df[0:25]

        table_simple = FF.create_table(df_p)
        py.iplot(table_simple)
        ```
        """
        # TODO: protected until #282
        from plotly.graph_objs import graph_objs

        # Avoiding mutables in the call signature
        colorscale = \
            colorscale if colorscale is not None else [[0, '#00083e'],
                                                       [.5, '#ededee'],
                                                       [1, '#ffffff']]
        font_colors = font_colors if font_colors is not None else ['#ffffff',
                                                                   '#000000',
                                                                   '#000000']

        FigureFactory._validate_table(table_text, font_colors)
        table_matrix = _Table(table_text, colorscale, font_colors, index,
                              index_title, annotation_offset,
                              **kwargs).get_table_matrix()
        annotations = _Table(table_text, colorscale, font_colors, index,
                             index_title, annotation_offset,
                             **kwargs).make_table_annotations()

        trace = dict(type='heatmap', z=table_matrix, opacity=.75,
                     colorscale=colorscale, showscale=False,
                     hoverinfo=hoverinfo, **kwargs)

        data = [trace]
        layout = dict(annotations=annotations,
                      height=len(table_matrix)*height_constant + 50,
                      margin=dict(t=0, b=0, r=0, l=0),
                      yaxis=dict(autorange='reversed', zeroline=False,
                                 gridwidth=2, ticks='', dtick=1, tick0=.5,
                                 showticklabels=False),
                      xaxis=dict(zeroline=False, gridwidth=2, ticks='',
                                 dtick=1, tick0=-0.5, showticklabels=False))
        return graph_objs.Figure(data=data, layout=layout)


class _Quiver(FigureFactory):
    """
    Refer to FigureFactory.create_quiver() for docstring
    """
    def __init__(self, x, y, u, v,
                 scale, arrow_scale, angle, **kwargs):
        try:
            x = FigureFactory._flatten(x)
        except exceptions.PlotlyError:
            pass

        try:
            y = FigureFactory._flatten(y)
        except exceptions.PlotlyError:
            pass

        try:
            u = FigureFactory._flatten(u)
        except exceptions.PlotlyError:
            pass

        try:
            v = FigureFactory._flatten(v)
        except exceptions.PlotlyError:
            pass

        self.x = x
        self.y = y
        self.u = u
        self.v = v
        self.scale = scale
        self.arrow_scale = arrow_scale
        self.angle = angle
        self.end_x = []
        self.end_y = []
        self.scale_uv()
        barb_x, barb_y = self.get_barbs()
        arrow_x, arrow_y = self.get_quiver_arrows()

    def scale_uv(self):
        """
        Scales u and v to avoid overlap of the arrows.

        u and v are added to x and y to get the
        endpoints of the arrows so a smaller scale value will
        result in less overlap of arrows.
        """
        self.u = [i * self.scale for i in self.u]
        self.v = [i * self.scale for i in self.v]

    def get_barbs(self):
        """
        Creates x and y startpoint and endpoint pairs

        After finding the endpoint of each barb this zips startpoint and
        endpoint pairs to create 2 lists: x_values for barbs and y values
        for barbs

        :rtype: (list, list) barb_x, barb_y: list of startpoint and endpoint
            x_value pairs separated by a None to create the barb of the arrow,
            and list of startpoint and endpoint y_value pairs separated by a
            None to create the barb of the arrow.
        """
        self.end_x = [i + j for i, j in zip(self.x, self.u)]
        self.end_y = [i + j for i, j in zip(self.y, self.v)]
        empty = [None] * len(self.x)
        barb_x = FigureFactory._flatten(zip(self.x, self.end_x, empty))
        barb_y = FigureFactory._flatten(zip(self.y, self.end_y, empty))
        return barb_x, barb_y

    def get_quiver_arrows(self):
        """
        Creates lists of x and y values to plot the arrows

        Gets length of each barb then calculates the length of each side of
        the arrow. Gets angle of barb and applies angle to each side of the
        arrowhead. Next uses arrow_scale to scale the length of arrowhead and
        creates x and y values for arrowhead point1 and point2. Finally x and y
        values for point1, endpoint and point2s for each arrowhead are
        separated by a None and zipped to create lists of x and y values for
        the arrows.

        :rtype: (list, list) arrow_x, arrow_y: list of point1, endpoint, point2
            x_values separated by a None to create the arrowhead and list of
            point1, endpoint, point2 y_values separated by a None to create
            the barb of the arrow.
        """
        dif_x = [i - j for i, j in zip(self.end_x, self.x)]
        dif_y = [i - j for i, j in zip(self.end_y, self.y)]

        # Get barb lengths(default arrow length = 30% barb length)
        barb_len = [None] * len(self.x)
        for index in range(len(barb_len)):
            barb_len[index] = math.hypot(dif_x[index], dif_y[index])

        # Make arrow lengths
        arrow_len = [None] * len(self.x)
        arrow_len = [i * self.arrow_scale for i in barb_len]

        # Get barb angles
        barb_ang = [None] * len(self.x)
        for index in range(len(barb_ang)):
            barb_ang[index] = math.atan2(dif_y[index], dif_x[index])

        # Set angles to create arrow
        ang1 = [i + self.angle for i in barb_ang]
        ang2 = [i - self.angle for i in barb_ang]

        cos_ang1 = [None] * len(ang1)
        for index in range(len(ang1)):
            cos_ang1[index] = math.cos(ang1[index])
        seg1_x = [i * j for i, j in zip(arrow_len, cos_ang1)]

        sin_ang1 = [None] * len(ang1)
        for index in range(len(ang1)):
            sin_ang1[index] = math.sin(ang1[index])
        seg1_y = [i * j for i, j in zip(arrow_len, sin_ang1)]

        cos_ang2 = [None] * len(ang2)
        for index in range(len(ang2)):
            cos_ang2[index] = math.cos(ang2[index])
        seg2_x = [i * j for i, j in zip(arrow_len, cos_ang2)]

        sin_ang2 = [None] * len(ang2)
        for index in range(len(ang2)):
            sin_ang2[index] = math.sin(ang2[index])
        seg2_y = [i * j for i, j in zip(arrow_len, sin_ang2)]

        # Set coordinates to create arrow
        for index in range(len(self.end_x)):
            point1_x = [i - j for i, j in zip(self.end_x, seg1_x)]
            point1_y = [i - j for i, j in zip(self.end_y, seg1_y)]
            point2_x = [i - j for i, j in zip(self.end_x, seg2_x)]
            point2_y = [i - j for i, j in zip(self.end_y, seg2_y)]

        # Combine lists to create arrow
        empty = [None] * len(self.end_x)
        arrow_x = FigureFactory._flatten(zip(point1_x, self.end_x,
                                             point2_x, empty))
        arrow_y = FigureFactory._flatten(zip(point1_y, self.end_y,
                                             point2_y, empty))
        return arrow_x, arrow_y


class _Streamline(FigureFactory):
    """
    Refer to FigureFactory.create_streamline() for docstring
    """
    def __init__(self, x, y, u, v,
                 density, angle,
                 arrow_scale, **kwargs):
        self.x = np.array(x)
        self.y = np.array(y)
        self.u = np.array(u)
        self.v = np.array(v)
        self.angle = angle
        self.arrow_scale = arrow_scale
        self.density = int(30 * density)  # Scale similarly to other functions
        self.delta_x = self.x[1] - self.x[0]
        self.delta_y = self.y[1] - self.y[0]
        self.val_x = self.x
        self.val_y = self.y

        # Set up spacing
        self.blank = np.zeros((self.density, self.density))
        self.spacing_x = len(self.x) / float(self.density - 1)
        self.spacing_y = len(self.y) / float(self.density - 1)
        self.trajectories = []

        # Rescale speed onto axes-coordinates
        self.u = self.u / (self.x[-1] - self.x[0])
        self.v = self.v / (self.y[-1] - self.y[0])
        self.speed = np.sqrt(self.u ** 2 + self.v ** 2)

        # Rescale u and v for integrations.
        self.u *= len(self.x)
        self.v *= len(self.y)
        self.st_x = []
        self.st_y = []
        self.get_streamlines()
        streamline_x, streamline_y = self.sum_streamlines()
        arrows_x, arrows_y = self.get_streamline_arrows()

    def blank_pos(self, xi, yi):
        """
        Set up positions for trajectories to be used with rk4 function.
        """
        return (int((xi / self.spacing_x) + 0.5),
                int((yi / self.spacing_y) + 0.5))

    def value_at(self, a, xi, yi):
        """
        Set up for RK4 function, based on Bokeh's streamline code
        """
        if isinstance(xi, np.ndarray):
            self.x = xi.astype(np.int)
            self.y = yi.astype(np.int)
        else:
            self.val_x = np.int(xi)
            self.val_y = np.int(yi)
        a00 = a[self.val_y, self.val_x]
        a01 = a[self.val_y, self.val_x + 1]
        a10 = a[self.val_y + 1, self.val_x]
        a11 = a[self.val_y + 1, self.val_x + 1]
        xt = xi - self.val_x
        yt = yi - self.val_y
        a0 = a00 * (1 - xt) + a01 * xt
        a1 = a10 * (1 - xt) + a11 * xt
        return a0 * (1 - yt) + a1 * yt

    def rk4_integrate(self, x0, y0):
        """
        RK4 forward and back trajectories from the initial conditions.

        Adapted from Bokeh's streamline -uses Runge-Kutta method to fill
        x and y trajectories then checks length of traj (s in units of axes)
        """
        def f(xi, yi):
            dt_ds = 1. / self.value_at(self.speed, xi, yi)
            ui = self.value_at(self.u, xi, yi)
            vi = self.value_at(self.v, xi, yi)
            return ui * dt_ds, vi * dt_ds

        def g(xi, yi):
            dt_ds = 1. / self.value_at(self.speed, xi, yi)
            ui = self.value_at(self.u, xi, yi)
            vi = self.value_at(self.v, xi, yi)
            return -ui * dt_ds, -vi * dt_ds

        check = lambda xi, yi: (0 <= xi < len(self.x) - 1 and
                                0 <= yi < len(self.y) - 1)
        xb_changes = []
        yb_changes = []

        def rk4(x0, y0, f):
            ds = 0.01
            stotal = 0
            xi = x0
            yi = y0
            xb, yb = self.blank_pos(xi, yi)
            xf_traj = []
            yf_traj = []
            while check(xi, yi):
                xf_traj.append(xi)
                yf_traj.append(yi)
                try:
                    k1x, k1y = f(xi, yi)
                    k2x, k2y = f(xi + .5 * ds * k1x, yi + .5 * ds * k1y)
                    k3x, k3y = f(xi + .5 * ds * k2x, yi + .5 * ds * k2y)
                    k4x, k4y = f(xi + ds * k3x, yi + ds * k3y)
                except IndexError:
                    break
                xi += ds * (k1x + 2 * k2x + 2 * k3x + k4x) / 6.
                yi += ds * (k1y + 2 * k2y + 2 * k3y + k4y) / 6.
                if not check(xi, yi):
                    break
                stotal += ds
                new_xb, new_yb = self.blank_pos(xi, yi)
                if new_xb != xb or new_yb != yb:
                    if self.blank[new_yb, new_xb] == 0:
                        self.blank[new_yb, new_xb] = 1
                        xb_changes.append(new_xb)
                        yb_changes.append(new_yb)
                        xb = new_xb
                        yb = new_yb
                    else:
                        break
                if stotal > 2:
                    break
            return stotal, xf_traj, yf_traj

        sf, xf_traj, yf_traj = rk4(x0, y0, f)
        sb, xb_traj, yb_traj = rk4(x0, y0, g)
        stotal = sf + sb
        x_traj = xb_traj[::-1] + xf_traj[1:]
        y_traj = yb_traj[::-1] + yf_traj[1:]

        if len(x_traj) < 1:
            return None
        if stotal > .2:
            initxb, inityb = self.blank_pos(x0, y0)
            self.blank[inityb, initxb] = 1
            return x_traj, y_traj
        else:
            for xb, yb in zip(xb_changes, yb_changes):
                self.blank[yb, xb] = 0
            return None

    def traj(self, xb, yb):
        """
        Integrate trajectories

        :param (int) xb: results of passing xi through self.blank_pos
        :param (int) xy: results of passing yi through self.blank_pos

        Calculate each trajectory based on rk4 integrate method.
        """

        if xb < 0 or xb >= self.density or yb < 0 or yb >= self.density:
            return
        if self.blank[yb, xb] == 0:
            t = self.rk4_integrate(xb * self.spacing_x, yb * self.spacing_y)
            if t is not None:
                self.trajectories.append(t)

    def get_streamlines(self):
        """
        Get streamlines by building trajectory set.
        """
        for indent in range(self.density // 2):
            for xi in range(self.density - 2 * indent):
                self.traj(xi + indent, indent)
                self.traj(xi + indent, self.density - 1 - indent)
                self.traj(indent, xi + indent)
                self.traj(self.density - 1 - indent, xi + indent)

        self.st_x = [np.array(t[0]) * self.delta_x + self.x[0] for t in
                     self.trajectories]
        self.st_y = [np.array(t[1]) * self.delta_y + self.y[0] for t in
                     self.trajectories]

        for index in range(len(self.st_x)):
            self.st_x[index] = self.st_x[index].tolist()
            self.st_x[index].append(np.nan)

        for index in range(len(self.st_y)):
            self.st_y[index] = self.st_y[index].tolist()
            self.st_y[index].append(np.nan)

    def get_streamline_arrows(self):
        """
        Makes an arrow for each streamline.

        Gets angle of streamline at 1/3 mark and creates arrow coordinates
        based off of user defined angle and arrow_scale.

        :param (array) st_x: x-values for all streamlines
        :param (array) st_y: y-values for all streamlines
        :param (angle in radians) angle: angle of arrowhead. Default = pi/9
        :param (float in [0,1]) arrow_scale: value to scale length of arrowhead
            Default = .09
        :rtype (list, list) arrows_x: x-values to create arrowhead and
            arrows_y: y-values to create arrowhead
        """
        arrow_end_x = np.empty((len(self.st_x)))
        arrow_end_y = np.empty((len(self.st_y)))
        arrow_start_x = np.empty((len(self.st_x)))
        arrow_start_y = np.empty((len(self.st_y)))
        for index in range(len(self.st_x)):
            arrow_end_x[index] = (self.st_x[index]
                                  [int(len(self.st_x[index]) / 3)])
            arrow_start_x[index] = (self.st_x[index]
                                    [(int(len(self.st_x[index]) / 3)) - 1])
            arrow_end_y[index] = (self.st_y[index]
                                  [int(len(self.st_y[index]) / 3)])
            arrow_start_y[index] = (self.st_y[index]
                                    [(int(len(self.st_y[index]) / 3)) - 1])

        dif_x = arrow_end_x - arrow_start_x
        dif_y = arrow_end_y - arrow_start_y

        streamline_ang = np.arctan(dif_y / dif_x)

        ang1 = streamline_ang + (self.angle)
        ang2 = streamline_ang - (self.angle)

        seg1_x = np.cos(ang1) * self.arrow_scale
        seg1_y = np.sin(ang1) * self.arrow_scale
        seg2_x = np.cos(ang2) * self.arrow_scale
        seg2_y = np.sin(ang2) * self.arrow_scale

        point1_x = np.empty((len(dif_x)))
        point1_y = np.empty((len(dif_y)))
        point2_x = np.empty((len(dif_x)))
        point2_y = np.empty((len(dif_y)))

        for index in range(len(dif_x)):
            if dif_x[index] >= 0:
                point1_x[index] = arrow_end_x[index] - seg1_x[index]
                point1_y[index] = arrow_end_y[index] - seg1_y[index]
                point2_x[index] = arrow_end_x[index] - seg2_x[index]
                point2_y[index] = arrow_end_y[index] - seg2_y[index]
            else:
                point1_x[index] = arrow_end_x[index] + seg1_x[index]
                point1_y[index] = arrow_end_y[index] + seg1_y[index]
                point2_x[index] = arrow_end_x[index] + seg2_x[index]
                point2_y[index] = arrow_end_y[index] + seg2_y[index]

        space = np.empty((len(point1_x)))
        space[:] = np.nan

        # Combine arrays into matrix
        arrows_x = np.matrix([point1_x, arrow_end_x, point2_x, space])
        arrows_x = np.array(arrows_x)
        arrows_x = arrows_x.flatten('F')
        arrows_x = arrows_x.tolist()

        # Combine arrays into matrix
        arrows_y = np.matrix([point1_y, arrow_end_y, point2_y, space])
        arrows_y = np.array(arrows_y)
        arrows_y = arrows_y.flatten('F')
        arrows_y = arrows_y.tolist()

        return arrows_x, arrows_y

    def sum_streamlines(self):
        """
        Makes all streamlines readable as a single trace.

        :rtype (list, list): streamline_x: all x values for each streamline
            combined into single list and streamline_y: all y values for each
            streamline combined into single list
        """
        streamline_x = sum(self.st_x, [])
        streamline_y = sum(self.st_y, [])
        return streamline_x, streamline_y


class _OHLC(FigureFactory):
    """
    Refer to FigureFactory.create_ohlc_increase() for docstring.
    """
    def __init__(self, open, high, low, close, dates, **kwargs):
        self.open = open
        self.high = high
        self.low = low
        self.close = close
        self.empty = [None] * len(open)
        self.dates = dates

        self.all_x = []
        self.all_y = []
        self.increase_x = []
        self.increase_y = []
        self.decrease_x = []
        self.decrease_y = []
        self.get_all_xy()
        self.separate_increase_decrease()

    def get_all_xy(self):
        """
        Zip data to create OHLC shape

        OHLC shape: low to high vertical bar with
        horizontal branches for open and close values.
        If dates were added, the smallest date difference is calculated and
        multiplied by .2 to get the length of the open and close branches.
        If no date data was provided, the x-axis is a list of integers and the
        length of the open and close branches is .2.
        """
        self.all_y = list(zip(self.open, self.open, self.high,
                              self.low, self.close, self.close, self.empty))
        if self.dates is not None:
            date_dif = []
            for i in range(len(self.dates) - 1):
                date_dif.append(self.dates[i + 1] - self.dates[i])
            date_dif_min = (min(date_dif)) / 5
            self.all_x = [[x - date_dif_min, x, x, x, x, x +
                           date_dif_min, None] for x in self.dates]
        else:
            self.all_x = [[x - .2, x, x, x, x, x + .2, None]
                          for x in range(len(self.open))]

    def separate_increase_decrease(self):
        """
        Separate data into two groups: increase and decrease

        (1) Increase, where close > open and
        (2) Decrease, where close <= open
        """
        for index in range(len(self.open)):
            if self.close[index] is None:
                pass
            elif self.close[index] > self.open[index]:
                self.increase_x.append(self.all_x[index])
                self.increase_y.append(self.all_y[index])
            else:
                self.decrease_x.append(self.all_x[index])
                self.decrease_y.append(self.all_y[index])

    def get_increase(self):
        """
        Flatten increase data and get increase text

        :rtype (list, list, list): flat_increase_x: x-values for the increasing
            trace, flat_increase_y: y=values for the increasing trace and
            text_increase: hovertext for the increasing trace
        """
        flat_increase_x = FigureFactory._flatten(self.increase_x)
        flat_increase_y = FigureFactory._flatten(self.increase_y)
        text_increase = (("Open", "Open", "High",
                          "Low", "Close", "Close", '')
                         * (len(self.increase_x)))

        return flat_increase_x, flat_increase_y, text_increase

    def get_decrease(self):
        """
        Flatten decrease data and get decrease text

        :rtype (list, list, list): flat_decrease_x: x-values for the decreasing
            trace, flat_decrease_y: y=values for the decreasing trace and
            text_decrease: hovertext for the decreasing trace
        """
        flat_decrease_x = FigureFactory._flatten(self.decrease_x)
        flat_decrease_y = FigureFactory._flatten(self.decrease_y)
        text_decrease = (("Open", "Open", "High",
                          "Low", "Close", "Close", '')
                         * (len(self.decrease_x)))

        return flat_decrease_x, flat_decrease_y, text_decrease


class _Candlestick(FigureFactory):
    """
    Refer to FigureFactory.create_candlestick() for docstring.
    """
    def __init__(self, open, high, low, close, dates, **kwargs):
        self.open = open
        self.high = high
        self.low = low
        self.close = close
        if dates is not None:
            self.x = dates
        else:
            self.x = [x for x in range(len(self.open))]
        self.get_candle_increase()

    def get_candle_increase(self):
        """
        Separate increasing data from decreasing data.

        The data is increasing when close value > open value
        and decreasing when the close value <= open value.
        """
        increase_y = []
        increase_x = []
        for index in range(len(self.open)):
            if self.close[index] > self.open[index]:
                increase_y.append(self.low[index])
                increase_y.append(self.open[index])
                increase_y.append(self.close[index])
                increase_y.append(self.close[index])
                increase_y.append(self.close[index])
                increase_y.append(self.high[index])
                increase_x.append(self.x[index])

        increase_x = [[x, x, x, x, x, x] for x in increase_x]
        increase_x = FigureFactory._flatten(increase_x)

        return increase_x, increase_y

    def get_candle_decrease(self):
        """
        Separate increasing data from decreasing data.

        The data is increasing when close value > open value
        and decreasing when the close value <= open value.
        """
        decrease_y = []
        decrease_x = []
        for index in range(len(self.open)):
            if self.close[index] <= self.open[index]:
                decrease_y.append(self.low[index])
                decrease_y.append(self.open[index])
                decrease_y.append(self.close[index])
                decrease_y.append(self.close[index])
                decrease_y.append(self.close[index])
                decrease_y.append(self.high[index])
                decrease_x.append(self.x[index])

        decrease_x = [[x, x, x, x, x, x] for x in decrease_x]
        decrease_x = FigureFactory._flatten(decrease_x)

        return decrease_x, decrease_y


class _Distplot(FigureFactory):
    """
    Refer to TraceFactory.create_distplot() for docstring
    """
    def __init__(self, hist_data, group_labels,
                 bin_size, curve_type, colors,
                 rug_text, show_hist, show_curve):
        self.hist_data = hist_data
        self.group_labels = group_labels
        self.bin_size = bin_size
        self.show_hist = show_hist
        self.show_curve = show_curve
        self.trace_number = len(hist_data)
        if rug_text:
            self.rug_text = rug_text
        else:
            self.rug_text = [None] * self.trace_number

        self.start = []
        self.end = []
        if colors:
            self.colors = colors
        else:
            self.colors = [
                "rgb(31, 119, 180)", "rgb(255, 127, 14)",
                "rgb(44, 160, 44)", "rgb(214, 39, 40)",
                "rgb(148, 103, 189)", "rgb(140, 86, 75)",
                "rgb(227, 119, 194)", "rgb(127, 127, 127)",
                "rgb(188, 189, 34)", "rgb(23, 190, 207)"]
        self.curve_x = [None] * self.trace_number
        self.curve_y = [None] * self.trace_number

        for trace in self.hist_data:
            self.start.append(min(trace) * 1.)
            self.end.append(max(trace) * 1.)

    def make_hist(self):
        """
        Makes the histogram(s) for FigureFactory.create_distplot().

        :rtype (list) hist: list of histogram representations
        """
        hist = [None] * self.trace_number

        for index in range(self.trace_number):
            hist[index] = dict(type='histogram',
                               x=self.hist_data[index],
                               xaxis='x1',
                               yaxis='y1',
                               histnorm='probability',
                               name=self.group_labels[index],
                               legendgroup=self.group_labels[index],
                               marker=dict(color=self.colors[index]),
                               autobinx=False,
                               xbins=dict(start=self.start[index],
                                          end=self.end[index],
                                          size=self.bin_size[index]),
                               opacity=.7)
        return hist

    def make_kde(self):
        """
        Makes the kernel density estimation(s) for create_distplot().

        This is called when curve_type = 'kde' in create_distplot().

        :rtype (list) curve: list of kde representations
        """
        curve = [None] * self.trace_number
        for index in range(self.trace_number):
            self.curve_x[index] = [self.start[index] +
                                   x * (self.end[index] - self.start[index])
                                   / 500 for x in range(500)]
            self.curve_y[index] = (scipy.stats.gaussian_kde
                                   (self.hist_data[index])
                                   (self.curve_x[index]))
            self.curve_y[index] *= self.bin_size[index]

        for index in range(self.trace_number):
            curve[index] = dict(type='scatter',
                                x=self.curve_x[index],
                                y=self.curve_y[index],
                                xaxis='x1',
                                yaxis='y1',
                                mode='lines',
                                name=self.group_labels[index],
                                legendgroup=self.group_labels[index],
                                showlegend=False if self.show_hist else True,
                                marker=dict(color=self.colors[index]))
        return curve

    def make_normal(self):
        """
        Makes the normal curve(s) for create_distplot().

        This is called when curve_type = 'normal' in create_distplot().

        :rtype (list) curve: list of normal curve representations
        """
        curve = [None] * self.trace_number
        mean = [None] * self.trace_number
        sd = [None] * self.trace_number

        for index in range(self.trace_number):
            mean[index], sd[index] = (scipy.stats.norm.fit
                                      (self.hist_data[index]))
            self.curve_x[index] = [self.start[index] +
                                   x * (self.end[index] - self.start[index])
                                   / 500 for x in range(500)]
            self.curve_y[index] = scipy.stats.norm.pdf(
                self.curve_x[index], loc=mean[index], scale=sd[index])
            self.curve_y[index] *= self.bin_size[index]

        for index in range(self.trace_number):
            curve[index] = dict(type='scatter',
                                x=self.curve_x[index],
                                y=self.curve_y[index],
                                xaxis='x1',
                                yaxis='y1',
                                mode='lines',
                                name=self.group_labels[index],
                                legendgroup=self.group_labels[index],
                                showlegend=False if self.show_hist else True,
                                marker=dict(color=self.colors[index]))
        return curve

    def make_rug(self):
        """
        Makes the rug plot(s) for create_distplot().

        :rtype (list) rug: list of rug plot representations
        """
        rug = [None] * self.trace_number
        for index in range(self.trace_number):

            rug[index] = dict(type='scatter',
                              x=self.hist_data[index],
                              y=([self.group_labels[index]] *
                                 len(self.hist_data[index])),
                              xaxis='x1',
                              yaxis='y2',
                              mode='markers',
                              name=self.group_labels[index],
                              legendgroup=self.group_labels[index],
                              showlegend=(False if self.show_hist or
                                          self.show_curve else True),
                              text=self.rug_text[index],
                              marker=dict(color=self.colors[index],
                                          symbol='line-ns-open'))
        return rug


class _Dendrogram(FigureFactory):
    """Refer to FigureFactory.create_dendrogram() for docstring."""

    def __init__(self, X, orientation='bottom', labels=None, colorscale=None,
                 width="100%", height="100%", xaxis='xaxis', yaxis='yaxis'):
        # TODO: protected until #282
        from plotly.graph_objs import graph_objs
        self.orientation = orientation
        self.labels = labels
        self.xaxis = xaxis
        self.yaxis = yaxis
        self.data = []
        self.leaves = []
        self.sign = {self.xaxis: 1, self.yaxis: 1}
        self.layout = {self.xaxis: {}, self.yaxis: {}}

        if self.orientation in ['left', 'bottom']:
            self.sign[self.xaxis] = 1
        else:
            self.sign[self.xaxis] = -1

        if self.orientation in ['right', 'bottom']:
            self.sign[self.yaxis] = 1
        else:
            self.sign[self.yaxis] = -1

        (dd_traces, xvals, yvals,
            ordered_labels, leaves) = self.get_dendrogram_traces(X, colorscale)

        self.labels = ordered_labels
        self.leaves = leaves
        yvals_flat = yvals.flatten()
        xvals_flat = xvals.flatten()

        self.zero_vals = []

        for i in range(len(yvals_flat)):
            if yvals_flat[i] == 0.0 and xvals_flat[i] not in self.zero_vals:
                self.zero_vals.append(xvals_flat[i])

        self.zero_vals.sort()

        self.layout = self.set_figure_layout(width, height)
        self.data = graph_objs.Data(dd_traces)

    def get_color_dict(self, colorscale):
        """
        Returns colorscale used for dendrogram tree clusters.

        :param (list) colorscale: Colors to use for the plot in rgb format.
        :rtype (dict): A dict of default colors mapped to the user colorscale.

        """

        # These are the color codes returned for dendrograms
        # We're replacing them with nicer colors
        d = {'r': 'red',
             'g': 'green',
             'b': 'blue',
             'c': 'cyan',
             'm': 'magenta',
             'y': 'yellow',
             'k': 'black',
             'w': 'white'}
        default_colors = OrderedDict(sorted(d.items(), key=lambda t: t[0]))

        if colorscale is None:
            colorscale = [
                'rgb(0,116,217)',  # blue
                'rgb(35,205,205)',  # cyan
                'rgb(61,153,112)',  # green
                'rgb(40,35,35)',  # black
                'rgb(133,20,75)',  # magenta
                'rgb(255,65,54)',  # red
                'rgb(255,255,255)',  # white
                'rgb(255,220,0)']  # yellow

        for i in range(len(default_colors.keys())):
            k = list(default_colors.keys())[i]  # PY3 won't index keys
            if i < len(colorscale):
                default_colors[k] = colorscale[i]

        return default_colors

    def set_axis_layout(self, axis_key):
        """
        Sets and returns default axis object for dendrogram figure.

        :param (str) axis_key: E.g., 'xaxis', 'xaxis1', 'yaxis', yaxis1', etc.
        :rtype (dict): An axis_key dictionary with set parameters.

        """
        axis_defaults = {
                'type': 'linear',
                'ticks': 'outside',
                'mirror': 'allticks',
                'rangemode': 'tozero',
                'showticklabels': True,
                'zeroline': False,
                'showgrid': False,
                'showline': True,
            }

        if len(self.labels) != 0:
            axis_key_labels = self.xaxis
            if self.orientation in ['left', 'right']:
                axis_key_labels = self.yaxis
            if axis_key_labels not in self.layout:
                self.layout[axis_key_labels] = {}
            self.layout[axis_key_labels]['tickvals'] = \
                [zv*self.sign[axis_key] for zv in self.zero_vals]
            self.layout[axis_key_labels]['ticktext'] = self.labels
            self.layout[axis_key_labels]['tickmode'] = 'array'

        self.layout[axis_key].update(axis_defaults)

        return self.layout[axis_key]

    def set_figure_layout(self, width, height):
        """
        Sets and returns default layout object for dendrogram figure.

        """
        self.layout.update({
            'showlegend': False,
            'autosize': False,
            'hovermode': 'closest',
            'width': width,
            'height': height
        })

        self.set_axis_layout(self.xaxis)
        self.set_axis_layout(self.yaxis)

        return self.layout

    def get_dendrogram_traces(self, X, colorscale):
        """
        Calculates all the elements needed for plotting a dendrogram.

        :param (ndarray) X: Matrix of observations as array of arrays
        :param (list) colorscale: Color scale for dendrogram tree clusters
        :rtype (tuple): Contains all the traces in the following order:
            (a) trace_list: List of Plotly trace objects for dendrogram tree
            (b) icoord: All X points of the dendrogram tree as array of arrays
                with length 4
            (c) dcoord: All Y points of the dendrogram tree as array of arrays
                with length 4
            (d) ordered_labels: leaf labels in the order they are going to
                appear on the plot
            (e) P['leaves']: left-to-right traversal of the leaves

        """
        # TODO: protected until #282
        from plotly.graph_objs import graph_objs
        d = scs.distance.pdist(X)
        Z = sch.linkage(d, method='complete')
        P = sch.dendrogram(Z, orientation=self.orientation,
                           labels=self.labels, no_plot=True)

        icoord = scp.array(P['icoord'])
        dcoord = scp.array(P['dcoord'])
        ordered_labels = scp.array(P['ivl'])
        color_list = scp.array(P['color_list'])
        colors = self.get_color_dict(colorscale)

        trace_list = []

        for i in range(len(icoord)):
            # xs and ys are arrays of 4 points that make up the '∩' shapes
            # of the dendrogram tree
            if self.orientation in ['top', 'bottom']:
                xs = icoord[i]
            else:
                xs = dcoord[i]

            if self.orientation in ['top', 'bottom']:
                ys = dcoord[i]
            else:
                ys = icoord[i]
            color_key = color_list[i]
            trace = graph_objs.Scatter(
                x=np.multiply(self.sign[self.xaxis], xs),
                y=np.multiply(self.sign[self.yaxis], ys),
                mode='lines',
                marker=graph_objs.Marker(color=colors[color_key])
            )

            try:
                x_index = int(self.xaxis[-1])
            except ValueError:
                x_index = ''

            try:
                y_index = int(self.yaxis[-1])
            except ValueError:
                y_index = ''

            trace['xaxis'] = 'x' + x_index
            trace['yaxis'] = 'y' + y_index

            trace_list.append(trace)

        return trace_list, icoord, dcoord, ordered_labels, P['leaves']


class _AnnotatedHeatmap(FigureFactory):
    """
    Refer to TraceFactory.create_annotated_heatmap() for docstring
    """
    def __init__(self, z, x, y, annotation_text, colorscale,
                 font_colors, reversescale, **kwargs):
        from plotly.graph_objs import graph_objs

        self.z = z
        if x:
            self.x = x
        else:
            self.x = range(len(z[0]))
        if y:
            self.y = y
        else:
            self.y = range(len(z))
        if annotation_text is not None:
            self.annotation_text = annotation_text
        else:
            self.annotation_text = self.z
        self.colorscale = colorscale
        self.reversescale = reversescale
        self.font_colors = font_colors

    def get_text_color(self):
        """
        Get font color for annotations.

        The annotated heatmap can feature two text colors: min_text_color and
        max_text_color. The min_text_color is applied to annotations for
        heatmap values < (max_value - min_value)/2. The user can define these
        two colors. Otherwise the colors are defined logically as black or
        white depending on the heatmap's colorscale.

        :rtype (string, string) min_text_color, max_text_color: text
            color for annotations for heatmap values <
            (max_value - min_value)/2 and text color for annotations for
            heatmap values >= (max_value - min_value)/2
        """
        # Plotly colorscales ranging from a lighter shade to a darker shade
        colorscales = ['Greys', 'Greens', 'Blues',
                       'YIGnBu', 'YIOrRd', 'RdBu',
                       'Picnic', 'Jet', 'Hot', 'Blackbody',
                       'Earth', 'Electric', 'Viridis']
        # Plotly colorscales ranging from a darker shade to a lighter shade
        colorscales_reverse = ['Reds']
        if self.font_colors:
            min_text_color = self.font_colors[0]
            max_text_color = self.font_colors[-1]
        elif self.colorscale in colorscales and self.reversescale:
            min_text_color = '#000000'
            max_text_color = '#FFFFFF'
        elif self.colorscale in colorscales:
            min_text_color = '#FFFFFF'
            max_text_color = '#000000'
        elif self.colorscale in colorscales_reverse and self.reversescale:
            min_text_color = '#FFFFFF'
            max_text_color = '#000000'
        elif self.colorscale in colorscales_reverse:
            min_text_color = '#000000'
            max_text_color = '#FFFFFF'
        elif isinstance(self.colorscale, list):
            if 'rgb' in self.colorscale[0][1]:
                min_col = map(int,
                              self.colorscale[0][1].strip('rgb()').split(','))
                max_col = map(int,
                              self.colorscale[-1][1].strip('rgb()').split(','))
            elif '#' in self.colorscale[0][1]:
                    min_col = FigureFactory._hex_to_rgb(self.colorscale[0][1])
                    max_col = FigureFactory._hex_to_rgb(self.colorscale[-1][1])
            else:
                min_col = [255, 255, 255]
                max_col = [255, 255, 255]

            if (min_col[0]*0.299 + min_col[1]*0.587 + min_col[2]*0.114) > 186:
                min_text_color = '#000000'
            else:
                min_text_color = '#FFFFFF'
            if (max_col[0]*0.299 + max_col[1]*0.587 + max_col[2]*0.114) > 186:
                max_text_color = '#000000'
            else:
                max_text_color = '#FFFFFF'
        else:
            min_text_color = '#000000'
            max_text_color = '#000000'
        return min_text_color, max_text_color

    def get_z_mid(self):
        """
        Get the mid value of z matrix

        :rtype (float) z_avg: average val from z matrix
        """
        if _numpy_imported and isinstance(self.z, np.ndarray):
            z_min = np.amin(self.z)
            z_max = np.amax(self.z)
        else:
            z_min = min(min(self.z))
            z_max = max(max(self.z))
        z_mid = (z_max+z_min) / 2
        return z_mid

    def make_annotations(self):
        """
        Get annotations for each cell of the heatmap with graph_objs.Annotation

        :rtype (list[dict]) annotations: list of annotations for each cell of
            the heatmap
        """
        from plotly.graph_objs import graph_objs
        min_text_color, max_text_color = _AnnotatedHeatmap.get_text_color(self)
        z_mid = _AnnotatedHeatmap.get_z_mid(self)
        annotations = []
        for n, row in enumerate(self.z):
            for m, val in enumerate(row):
                font_color = min_text_color if val < z_mid else max_text_color
                annotations.append(
                    graph_objs.Annotation(
                        text=str(self.annotation_text[n][m]),
                        x=self.x[m],
                        y=self.y[n],
                        xref='x1',
                        yref='y1',
                        font=dict(color=font_color),
                        showarrow=False))
        return annotations


class _Table(FigureFactory):
    """
    Refer to TraceFactory.create_table() for docstring
    """
    def __init__(self, table_text, colorscale, font_colors, index,
                 index_title, annotation_offset, **kwargs):
        from plotly.graph_objs import graph_objs
        if _pandas_imported and isinstance(table_text, pd.DataFrame):
            headers = table_text.columns.tolist()
            table_text_index = table_text.index.tolist()
            table_text = table_text.values.tolist()
            table_text.insert(0, headers)
            if index:
                table_text_index.insert(0, index_title)
                for i in range(len(table_text)):
                    table_text[i].insert(0, table_text_index[i])
        self.table_text = table_text
        self.colorscale = colorscale
        self.font_colors = font_colors
        self.index = index
        self.annotation_offset = annotation_offset
        self.x = range(len(table_text[0]))
        self.y = range(len(table_text))

    def get_table_matrix(self):
        """
        Create z matrix to make heatmap with striped table coloring

        :rtype (list[list]) table_matrix: z matrix to make heatmap with striped
            table coloring.
        """
        header = [0] * len(self.table_text[0])
        odd_row = [.5] * len(self.table_text[0])
        even_row = [1] * len(self.table_text[0])
        table_matrix = [None] * len(self.table_text)
        table_matrix[0] = header
        for i in range(1, len(self.table_text), 2):
            table_matrix[i] = odd_row
        for i in range(2, len(self.table_text), 2):
            table_matrix[i] = even_row
        if self.index:
            for array in table_matrix:
                array[0] = 0
        return table_matrix

    def get_table_font_color(self):
        """
        Fill font-color array.

        Table text color can vary by row so this extends a single color or
        creates an array to set a header color and two alternating colors to
        create the striped table pattern.

        :rtype (list[list]) all_font_colors: list of font colors for each row
            in table.
        """
        if len(self.font_colors) == 1:
            all_font_colors = self.font_colors*len(self.table_text)
        elif len(self.font_colors) == 3:
            all_font_colors = list(range(len(self.table_text)))
            all_font_colors[0] = self.font_colors[0]
            for i in range(1, len(self.table_text), 2):
                all_font_colors[i] = self.font_colors[1]
            for i in range(2, len(self.table_text), 2):
                all_font_colors[i] = self.font_colors[2]
        elif len(self.font_colors) == len(self.table_text):
            all_font_colors = self.font_colors
        else:
            all_font_colors = ['#000000']*len(self.table_text)
        return all_font_colors

    def make_table_annotations(self):
        """
        Generate annotations to fill in table text

        :rtype (list) annotations: list of annotations for each cell of the
            table.
        """
        from plotly.graph_objs import graph_objs
        table_matrix = _Table.get_table_matrix(self)
        all_font_colors = _Table.get_table_font_color(self)
        annotations = []
        for n, row in enumerate(self.table_text):
            for m, val in enumerate(row):
                # Bold text in header and index
                format_text = ('<b>' + str(val) + '</b>' if n == 0 or
                               self.index and m < 1 else str(val))
                # Match font color of index to font color of header
                font_color = (self.font_colors[0] if self.index and m == 0
                              else all_font_colors[n])
                annotations.append(
                    graph_objs.Annotation(
                        text=format_text,
                        x=self.x[m] - self.annotation_offset,
                        y=self.y[n],
                        xref='x1',
                        yref='y1',
                        align="left",
                        xanchor="left",
                        font=dict(color=font_color),
                        showarrow=False))
        return annotations<|MERGE_RESOLUTION|>--- conflicted
+++ resolved
@@ -1528,11 +1528,7 @@
 
     @staticmethod
     def _trisurf(x, y, z, simplices, colormap=None, color_func=None,
-<<<<<<< HEAD
                  plot_edges=False, x_edge=None, y_edge=None, z_edge=None):
-=======
-                 plot_edges=None, x_edge=None, y_edge=None, z_edge=None):
->>>>>>> bd6f150d
         """
         Refer to FigureFactory.create_trisurf() for docstring
         """
@@ -1619,13 +1615,8 @@
         return graph_objs.Data([triangles, lines])
 
     @staticmethod
-<<<<<<< HEAD
     def create_trisurf(x, y, z, simplices, colormap=None, color_func=None,
                        title='Trisurf Plot', plot_edges=True,
-=======
-    def create_trisurf(x, y, z, simplices, colormap=None,
-                       color_func=None, title='Trisurf Plot',
->>>>>>> bd6f150d
                        showbackground=True,
                        backgroundcolor='rgb(230, 230, 230)',
                        gridcolor='rgb(255, 255, 255)',
@@ -1641,7 +1632,6 @@
         :param (array) simplices: an array of shape (ntri, 3) where ntri is
             the number of triangles in the triangularization. Each row of the
             array contains the indicies of the verticies of each triangle.
-<<<<<<< HEAD
         :param (str|list) colormap: either a plotly scale name, or a list
             containing 2 triplets. These triplets must be of the form (a,b,c)
             or 'rgb(x,y,z)' where a,b,c belong to the interval [0,1] and x,y,z
@@ -1650,18 +1640,6 @@
             coloring of the surface. Takes either a function with 3 arguments
             x, y, z or a list/array of color values the same length as
             simplices. If set to None, color will only depend on the z axis.
-=======
-        :param (str|tuple|list) colormap: takes a plotly scale, an rgb or hex
-            string, a tuple, or a list of colors of the aforementioned rgb,
-            hex or tuple types. An rgb/triplet color type is a triplet of the
-            form (a,b,c) or 'rgb(x,y,z)' respectively where a,b,c belong to
-            the interval [0,1] and x,y,z belong to [0,255]
-        :param (function) color_func: The function that determines how the
-            coloring of the surface changes. It takes 3 arguments x, y, z and
-            must return a formula of these variables which can include numpy
-            functions (eg. np.sqrt). If set to None, color will only depend on
-            the z axis.
->>>>>>> bd6f150d
         :param (str) title: title of the plot
         :param (bool) plot_edges: determines if the triangles on the trisurf
             are visible
