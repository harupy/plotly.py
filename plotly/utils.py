--- conflicted
+++ resolved
@@ -5,320 +5,188 @@
 from pprint import PrettyPrinter
 
 from decorator import decorator
-
-from plotly.optional_imports import get_module
-
-<<<<<<< HEAD
-=======
-from . exceptions import PlotlyError
-
-# Optional imports, may be None for users that only use our core functionality.
-numpy = get_module('numpy')
-pandas = get_module('pandas')
-sage_all = get_module('sage.all')
-
-
-### incase people are using threading, we lock file reads
-lock = threading.Lock()
-
-PY36_OR_LATER = (
-    sys.version_info.major == 3 and sys.version_info.minor >= 6
-)
-
-
-http_msg = (
-    "The plotly_domain and plotly_api_domain of your config file must start "
-    "with 'https', not 'http'. If you are not using On-Premise then run the "
-    "following code to ensure your plotly_domain and plotly_api_domain start "
-    "with 'https':\n\n\n"
-    "import plotly\n"
-    "plotly.tools.set_config_file(\n"
-    "    plotly_domain='https://plot.ly',\n"
-    "    plotly_api_domain='https://api.plot.ly'\n"
-    ")\n\n\n"
-    "If you are using On-Premise then you will need to use your company's "
-    "domain and api_domain urls:\n\n\n"
-    "import plotly\n"
-    "plotly.tools.set_config_file(\n"
-    "    plotly_domain='https://plotly.your-company.com',\n"
-    "    plotly_api_domain='https://plotly.your-company.com'\n"
-    ")\n\n\n"
-    "Make sure to replace `your-company.com` with the URL of your Plotly "
-    "On-Premise server.\nSee "
-    "https://plot.ly/python/getting-started/#special-instructions-for-plotly-onpremise-users "
-    "for more help with getting started with On-Premise."
-)
-
-
-### general file setup tools ###
-
-def load_json_dict(filename, *args):
-    """Checks if file exists. Returns {} if something fails."""
-    data = {}
-    if os.path.exists(filename):
-        lock.acquire()
-        with open(filename, "r") as f:
-            try:
-                data = _json.load(f)
-                if not isinstance(data, dict):
-                    data = {}
-            except:
-                data = {}  # TODO: issue a warning and bubble it up
-        lock.release()
-        if args:
-            return {key: data[key] for key in args if key in data}
-    return data
-
-
-def save_json_dict(filename, json_dict):
-    """Save json to file. Error if path DNE, not a dict, or invalid json."""
-    if isinstance(json_dict, dict):
-        # this will raise a TypeError if something goes wrong
-        json_string = _json.dumps(json_dict, indent=4)
-        lock.acquire()
-        with open(filename, "w") as f:
-            f.write(json_string)
-        lock.release()
+from _plotly_utils.utils import *
+
+
+# Pretty printing
+def _list_repr_elided(v, threshold=200, edgeitems=3, indent=0, width=80):
+    """
+    Return a string representation for of a list where list is elided if
+    it has more than n elements
+
+    Parameters
+    ----------
+    v : list
+        Input list
+    threshold :
+        Maximum number of elements to display
+
+    Returns
+    -------
+    str
+    """
+    if isinstance(v, list):
+        open_char, close_char = '[', ']'
+    elif isinstance(v, tuple):
+        open_char, close_char = '(', ')'
     else:
-        raise TypeError("json_dict was not a dictionary. not saving.")
-
-
-def ensure_file_exists(filename):
-    """Given a valid filename, make sure it exists (will create if DNE)."""
-    if not os.path.exists(filename):
-        head, tail = os.path.split(filename)
-        ensure_dir_exists(head)
-        with open(filename, 'w') as f:
-            pass  # just create the file
-
-
-def ensure_dir_exists(directory):
-    """Given a valid directory path, make sure it exists."""
-    if dir:
-        if not os.path.isdir(directory):
-            os.makedirs(directory)
-
-
-def iso_to_plotly_time_string(iso_string):
-    """Remove timezone info and replace 'T' delimeter with ' ' (ws)."""
-    # make sure we don't send timezone info to plotly
-    if (iso_string.split('-')[:3] is '00:00') or\
-            (iso_string.split('+')[0] is '00:00'):
-        raise Exception("Plotly won't accept timestrings with timezone info.\n"
-                        "All timestrings are assumed to be in UTC.")
-
-    iso_string = iso_string.replace('-00:00', '').replace('+00:00', '')
-
-    if iso_string.endswith('T00:00:00'):
-        return iso_string.replace('T00:00:00', '')
+        raise ValueError('Invalid value of type: %s' % type(v))
+
+    if len(v) <= threshold:
+        disp_v = v
     else:
-        return iso_string.replace('T', ' ')
-
-
-### Custom JSON encoders ###
-class NotEncodable(Exception):
-    pass
-
-
-class PlotlyJSONEncoder(_json.JSONEncoder):
-    """
-    Meant to be passed as the `cls` kwarg to json.dumps(obj, cls=..)
-
-    See PlotlyJSONEncoder.default for more implementation information.
-
-    Additionally, this encoder overrides nan functionality so that 'Inf',
-    'NaN' and '-Inf' encode to 'null'. Which is stricter JSON than the Python
-    version.
-
-    """
-    def coerce_to_strict(self, const):
-        """
-        This is used to ultimately *encode* into strict JSON, see `encode`
-
-        """
-        # before python 2.7, 'true', 'false', 'null', were include here.
-        if const in ('Infinity', '-Infinity', 'NaN'):
-            return None
+        disp_v = (list(v[:edgeitems])
+                  + ['...'] +
+                  list(v[-edgeitems:]))
+
+    v_str = open_char + ', '.join([str(e) for e in disp_v]) + close_char
+
+    v_wrapped = '\n'.join(textwrap.wrap(v_str, width=width,
+                          initial_indent=' ' * (indent + 1),
+                          subsequent_indent =' ' * (indent + 1))).strip()
+    return v_wrapped
+
+
+class ElidedWrapper(object):
+    """
+    Helper class that wraps values of certain types and produces a custom
+    __repr__() that may be elided and is suitable for use during pretty
+    printing
+    """
+    def __init__(self, v, threshold, indent):
+        self.v = v
+        self.indent = indent
+        self.threshold = threshold
+
+    @staticmethod
+    def is_wrappable(v):
+        numpy = get_module('numpy')
+        if (isinstance(v, (list, tuple)) and
+                len(v) > 0 and
+                not isinstance(v[0], dict)):
+            return True
+        elif numpy and isinstance(v, numpy.ndarray):
+            return True
+        elif isinstance(v, str):
+            return True
         else:
-            return const
-
-    def encode(self, o):
-        """
-        Load and then dump the result using parse_constant kwarg
-
-        Note that setting invalid separators will cause a failure at this step.
-
-        """
-
-        # this will raise errors in a normal-expected way
-        encoded_o = super(PlotlyJSONEncoder, self).encode(o)
-
-        # now:
-        #    1. `loads` to switch Infinity, -Infinity, NaN to None
-        #    2. `dumps` again so you get 'null' instead of extended JSON
-        try:
-            new_o = _json.loads(encoded_o,
-                                parse_constant=self.coerce_to_strict)
-        except ValueError:
-
-            # invalid separators will fail here. raise a helpful exception
-            raise ValueError(
-                "Encoding into strict JSON failed. Did you set the separators "
-                "valid JSON separators?"
-            )
+            return False
+
+    def __repr__(self):
+        numpy = get_module('numpy')
+        if isinstance(self.v, (list, tuple)):
+            # Handle lists/tuples
+            res = _list_repr_elided(self.v,
+                                    threshold=self.threshold,
+                                    indent=self.indent)
+            return res
+        elif numpy and isinstance(self.v, numpy.ndarray):
+            # Handle numpy arrays
+
+            # Get original print opts
+            orig_opts = numpy.get_printoptions()
+
+            # Set threshold to self.max_list_elements
+            numpy.set_printoptions(
+                **dict(orig_opts,
+                       threshold=self.threshold,
+                       edgeitems=3,
+                       linewidth=80))
+
+            res = self.v.__repr__()
+
+            # Add indent to all but the first line
+            res_lines = res.split('\n')
+            res = ('\n' + ' '*self.indent).join(res_lines)
+
+            # Restore print opts
+            numpy.set_printoptions(**orig_opts)
+            return res
+        elif isinstance(self.v, str):
+            # Handle strings
+            if len(self.v) > 80:
+                return ('(' + repr(self.v[:30]) +
+                        ' ... ' + repr(self.v[-30:]) + ')')
+            else:
+                return self.v.__repr__()
         else:
-            return _json.dumps(new_o, sort_keys=self.sort_keys,
-                               indent=self.indent,
-                               separators=(self.item_separator,
-                                           self.key_separator))
-
-    def default(self, obj):
-        """
-        Accept an object (of unknown type) and try to encode with priority:
-        1. builtin:     user-defined objects
-        2. sage:        sage math cloud
-        3. pandas:      dataframes/series
-        4. numpy:       ndarrays
-        5. datetime:    time/datetime objects
-
-        Each method throws a NotEncoded exception if it fails.
-
-        The default method will only get hit if the object is not a type that
-        is naturally encoded by json:
-
-            Normal objects:
-                dict                object
-                list, tuple         array
-                str, unicode        string
-                int, long, float    number
-                True                true
-                False               false
-                None                null
-
-            Extended objects:
-                float('nan')        'NaN'
-                float('infinity')   'Infinity'
-                float('-infinity')  '-Infinity'
-
-        Therefore, we only anticipate either unknown iterables or values here.
-
-        """
-        # TODO: The ordering if these methods is *very* important. Is this OK?
-        encoding_methods = (
-            self.encode_as_plotly,
-            self.encode_as_sage,
-            self.encode_as_numpy,
-            self.encode_as_pandas,
-            self.encode_as_datetime,
-            self.encode_as_date,
-            self.encode_as_list,  # because some values have `tolist` do last.
-            self.encode_as_decimal
-        )
-        for encoding_method in encoding_methods:
-            try:
-                return encoding_method(obj)
-            except NotEncodable:
-                pass
-        return _json.JSONEncoder.default(self, obj)
-
-    @staticmethod
-    def encode_as_plotly(obj):
-        """Attempt to use a builtin `to_plotly_json` method."""
-        try:
-            return obj.to_plotly_json()
-        except AttributeError:
-            raise NotEncodable
-
-    @staticmethod
-    def encode_as_list(obj):
-        """Attempt to use `tolist` method to convert to normal Python list."""
-        if hasattr(obj, 'tolist'):
-            return obj.tolist()
+            return self.v.__repr__()
+
+
+class ElidedPrettyPrinter(PrettyPrinter):
+    """
+    PrettyPrinter subclass that elides long lists/arrays/strings
+    """
+    def __init__(self, *args, **kwargs):
+        self.threshold = kwargs.pop('threshold', 200)
+        PrettyPrinter.__init__(self, *args, **kwargs)
+
+    def _format(self, val, stream, indent, allowance, context, level):
+        if ElidedWrapper.is_wrappable(val):
+            elided_val = ElidedWrapper(
+                val, self.threshold, indent)
+
+            return self._format(
+                elided_val, stream, indent, allowance, context, level)
         else:
-            raise NotEncodable
-
-    @staticmethod
-    def encode_as_sage(obj):
-        """Attempt to convert sage.all.RR to floats and sage.all.ZZ to ints"""
-        if not sage_all:
-            raise NotEncodable
-
-        if obj in sage_all.RR:
-            return float(obj)
-        elif obj in sage_all.ZZ:
-            return int(obj)
-        else:
-            raise NotEncodable
-
-    @staticmethod
-    def encode_as_pandas(obj):
-        """Attempt to convert pandas.NaT"""
-        if not pandas:
-            raise NotEncodable
-
-        if obj is pandas.NaT:
-            return None
-        else:
-            raise NotEncodable
-
-    @staticmethod
-    def encode_as_numpy(obj):
-        """Attempt to convert numpy.ma.core.masked"""
-        if not numpy:
-            raise NotEncodable
-
-        if obj is numpy.ma.core.masked:
-            return float('nan')
-        else:
-            raise NotEncodable
-
-    @staticmethod
-    def encode_as_datetime(obj):
-        """Attempt to convert to utc-iso time string using datetime methods."""
-        # Since PY36, isoformat() converts UTC
-        # datetime.datetime objs to UTC T04:00:00
-        if not (PY36_OR_LATER and (isinstance(obj, datetime.datetime) and
-                obj.tzinfo is None)):
-            try:
-                obj = obj.astimezone(pytz.utc)
-            except ValueError:
-                # we'll get a value error if trying to convert with naive datetime
-                pass
-            except TypeError:
-                # pandas throws a typeerror here instead of a value error, it's OK
-                pass
-            except AttributeError:
-                # we'll get an attribute error if astimezone DNE
-                raise NotEncodable
-
-        # now we need to get a nicely formatted time string
-        try:
-            time_string = obj.isoformat()
-        except AttributeError:
-            raise NotEncodable
-        else:
-            return iso_to_plotly_time_string(time_string)
-
-    @staticmethod
-    def encode_as_date(obj):
-        """Attempt to convert to utc-iso time string using date methods."""
-        try:
-            time_string = obj.isoformat()
-        except AttributeError:
-            raise NotEncodable
-        else:
-            return iso_to_plotly_time_string(time_string)
-
-    @staticmethod
-    def encode_as_decimal(obj):
-        """Attempt to encode decimal by converting it to float"""
-        if isinstance(obj, decimal.Decimal):
-            return float(obj)
-        else:
-            raise NotEncodable
-
-
-### unicode stuff ###
+            return PrettyPrinter._format(
+                self, val, stream, indent, allowance, context, level)
+
+
+def node_generator(node, path=()):
+    """
+    General, node-yielding generator.
+
+    Yields (node, path) tuples when it finds values that are dict
+    instances.
+
+    A path is a sequence of hashable values that can be used as either keys to
+    a mapping (dict) or indices to a sequence (list). A path is always wrt to
+    some object. Given an object, a path explains how to get from the top level
+    of that object to a nested value in the object.
+
+    :param (dict) node: Part of a dict to be traversed.
+    :param (tuple[str]) path: Defines the path of the current node.
+    :return: (Generator)
+
+    Example:
+
+        >>> for node, path in node_generator({'a': {'b': 5}}):
+        >>>     print node, path
+        {'a': {'b': 5}} ()
+        {'b': 5} ('a', )
+
+    """
+    if not isinstance(node, dict):
+        return  # in case it's called with a non-dict node at top level
+    yield node, path
+    for key, val in node.items():
+        if isinstance(val, dict):
+            for item in node_generator(val, path + (key, )):
+                yield item
+
+
+def get_by_path(obj, path):
+    """
+    Iteratively get on obj for each key in path.
+
+    :param (list|dict) obj: The top-level object.
+    :param (tuple[str]|tuple[int]) path: Keys to access parts of obj.
+
+    :return: (*)
+
+    Example:
+
+        >>> figure = {'data': [{'x': [5]}]}
+        >>> path = ('data', 0, 'x')
+        >>> get_by_path(figure, path)  # [5]
+
+    """
+    for key in path:
+        obj = obj[key]
+    return obj
+
+
 def decode_unicode(coll):
     if isinstance(coll, list):
         for no, entry in enumerate(coll):
@@ -344,390 +212,6 @@
     return coll
 
 
-### docstring templating ###
-def template_doc(**names):
-    def _decorator(func):
-        if sys.version[:3] != '3.2':
-            if func.__doc__ is not None:
-                func.__doc__ = func.__doc__.format(**names)
-        return func
-    return _decorator
-
-
-def get_first_duplicate(items):
-    seen = set()
-    for item in items:
-        if item not in seen:
-            seen.add(item)
-        else:
-            return item
-    return None
-
-
-### source key
-def is_source_key(key):
-    src_regex = re.compile(r'.+src$')
-    if src_regex.match(key) is not None:
-        return True
-    else:
-        return False
-
-
-def node_generator(node, path=()):
-    """
-    General, node-yielding generator.
-
-    Yields (node, path) tuples when it finds values that are dict
-    instances.
-
-    A path is a sequence of hashable values that can be used as either keys to
-    a mapping (dict) or indices to a sequence (list). A path is always wrt to
-    some object. Given an object, a path explains how to get from the top level
-    of that object to a nested value in the object.
-
-    :param (dict) node: Part of a dict to be traversed.
-    :param (tuple[str]) path: Defines the path of the current node.
-    :return: (Generator)
-
-    Example:
-
-        >>> for node, path in node_generator({'a': {'b': 5}}):
-        >>>     print node, path
-        {'a': {'b': 5}} ()
-        {'b': 5} ('a', )
-
-    """
-    if not isinstance(node, dict):
-        return  # in case it's called with a non-dict node at top level
-    yield node, path
-    for key, val in node.items():
-        if isinstance(val, dict):
-            for item in node_generator(val, path + (key, )):
-                yield item
-
-
-def get_by_path(obj, path):
-    """
-    Iteratively get on obj for each key in path.
-
-    :param (list|dict) obj: The top-level object.
-    :param (tuple[str]|tuple[int]) path: Keys to access parts of obj.
-
-    :return: (*)
-
-    Example:
-
-        >>> figure = {'data': [{'x': [5]}]}
-        >>> path = ('data', 0, 'x')
-        >>> get_by_path(figure, path)  # [5]
-
-    """
-    for key in path:
-        obj = obj[key]
-    return obj
-
-
-### validation
-def validate_world_readable_and_sharing_settings(option_set):
-    if ('world_readable' in option_set and
-        option_set['world_readable'] is True and
-        'sharing' in option_set and
-        option_set['sharing'] is not None and
-            option_set['sharing'] != 'public'):
-        raise PlotlyError(
-            "Looks like you are setting your plot privacy to both "
-            "public and private.\n If you set world_readable as True, "
-            "sharing can only be set to 'public'")
-    elif ('world_readable' in option_set and
-          option_set['world_readable'] is False and
-          'sharing' in option_set and
-          option_set['sharing'] == 'public'):
-        raise PlotlyError(
-            "Looks like you are setting your plot privacy to both "
-            "public and private.\n If you set world_readable as "
-            "False, sharing can only be set to 'private' or 'secret'")
-    elif ('sharing' in option_set and
-          option_set['sharing'] not in ['public', 'private', 'secret', None]):
-        raise PlotlyError(
-            "The 'sharing' argument only accepts one of the following "
-            "strings:\n'public' -- for public plots\n"
-            "'private' -- for private plots\n"
-            "'secret' -- for private plots that can be shared with a "
-            "secret url"
-        )
-
-
-def validate_plotly_domains(option_set):
-    domains_not_none = []
-    for d in ['plotly_domain', 'plotly_api_domain']:
-        if d in option_set and option_set[d]:
-            domains_not_none.append(option_set[d])
-
-    if not all(d.lower().startswith('https') for d in domains_not_none):
-        warnings.warn(http_msg, category=UserWarning)
-
-
-def set_sharing_and_world_readable(option_set):
-    if 'world_readable' in option_set and 'sharing' not in option_set:
-        option_set['sharing'] = (
-            'public' if option_set['world_readable'] else 'private')
-
-    elif 'sharing' in option_set and 'world_readable' not in option_set:
-        if option_set['sharing'] == 'public':
-            option_set['world_readable'] = True
-        else:
-            option_set['world_readable'] = False
-
-
-def _default_memoize_key_function(*args, **kwargs):
-    """Factored out in case we want to allow callers to specify this func."""
-    if kwargs:
-        # frozenset is used to ensure hashability
-        return args, frozenset(kwargs.items())
-    else:
-        return args
-
-
-def memoize(maxsize=128):
-    """
-    Memoize a function by its arguments. Note, if the wrapped function returns
-    a mutable result, the caller is responsible for *not* mutating the result
-    as it will mutate the cache itself.
-
-    :param (int|None) maxsize: Limit the number of cached results. This is a
-                               simple way to prevent memory leaks. Setting this
-                               to `None` will remember *all* calls. The 128
-                               number is used for parity with the Python 3.2
-                               `functools.lru_cache` tool.
-
-    """
-    keys = deque()
-    cache = {}
-
-    def _memoize(*all_args, **kwargs):
-        func = all_args[0]
-        args = all_args[1:]
-        key = _default_memoize_key_function(*args, **kwargs)
-
-        if key in keys:
-            return cache[key]
-
-        if maxsize is not None and len(keys) == maxsize:
-            cache.pop(keys.pop())
-
-        result = func(*args, **kwargs)
-        keys.appendleft(key)
-        cache[key] = result
-        return result
-
-    return decorator(_memoize)
-
->>>>>>> 5f27aec8
-
-# Pretty printing
-def _list_repr_elided(v, threshold=200, edgeitems=3, indent=0, width=80):
-    """
-    Return a string representation for of a list where list is elided if
-    it has more than n elements
-
-    Parameters
-    ----------
-    v : list
-        Input list
-    threshold :
-        Maximum number of elements to display
-
-    Returns
-    -------
-    str
-    """
-    if isinstance(v, list):
-        open_char, close_char = '[', ']'
-    elif isinstance(v, tuple):
-        open_char, close_char = '(', ')'
-    else:
-        raise ValueError('Invalid value of type: %s' % type(v))
-
-    if len(v) <= threshold:
-        disp_v = v
-    else:
-        disp_v = (list(v[:edgeitems])
-                  + ['...'] +
-                  list(v[-edgeitems:]))
-
-    v_str = open_char + ', '.join([str(e) for e in disp_v]) + close_char
-
-    v_wrapped = '\n'.join(textwrap.wrap(v_str, width=width,
-                          initial_indent=' ' * (indent + 1),
-                          subsequent_indent =' ' * (indent + 1))).strip()
-    return v_wrapped
-
-
-class ElidedWrapper(object):
-    """
-    Helper class that wraps values of certain types and produces a custom
-    __repr__() that may be elided and is suitable for use during pretty
-    printing
-    """
-    def __init__(self, v, threshold, indent):
-        self.v = v
-        self.indent = indent
-        self.threshold = threshold
-
-    @staticmethod
-    def is_wrappable(v):
-        numpy = get_module('numpy')
-        if (isinstance(v, (list, tuple)) and
-                len(v) > 0 and
-                not isinstance(v[0], dict)):
-            return True
-        elif numpy and isinstance(v, numpy.ndarray):
-            return True
-        elif isinstance(v, str):
-            return True
-        else:
-            return False
-
-    def __repr__(self):
-        numpy = get_module('numpy')
-        if isinstance(self.v, (list, tuple)):
-            # Handle lists/tuples
-            res = _list_repr_elided(self.v,
-                                    threshold=self.threshold,
-                                    indent=self.indent)
-            return res
-        elif numpy and isinstance(self.v, numpy.ndarray):
-            # Handle numpy arrays
-
-            # Get original print opts
-            orig_opts = numpy.get_printoptions()
-
-            # Set threshold to self.max_list_elements
-            numpy.set_printoptions(
-                **dict(orig_opts,
-                       threshold=self.threshold,
-                       edgeitems=3,
-                       linewidth=80))
-
-            res = self.v.__repr__()
-
-            # Add indent to all but the first line
-            res_lines = res.split('\n')
-            res = ('\n' + ' '*self.indent).join(res_lines)
-
-            # Restore print opts
-            numpy.set_printoptions(**orig_opts)
-            return res
-        elif isinstance(self.v, str):
-            # Handle strings
-            if len(self.v) > 80:
-                return ('(' + repr(self.v[:30]) +
-                        ' ... ' + repr(self.v[-30:]) + ')')
-            else:
-                return self.v.__repr__()
-        else:
-            return self.v.__repr__()
-
-
-class ElidedPrettyPrinter(PrettyPrinter):
-    """
-    PrettyPrinter subclass that elides long lists/arrays/strings
-    """
-    def __init__(self, *args, **kwargs):
-        self.threshold = kwargs.pop('threshold', 200)
-        PrettyPrinter.__init__(self, *args, **kwargs)
-
-    def _format(self, val, stream, indent, allowance, context, level):
-        if ElidedWrapper.is_wrappable(val):
-            elided_val = ElidedWrapper(
-                val, self.threshold, indent)
-
-            return self._format(
-                elided_val, stream, indent, allowance, context, level)
-        else:
-            return PrettyPrinter._format(
-                self, val, stream, indent, allowance, context, level)
-
-
-def node_generator(node, path=()):
-    """
-    General, node-yielding generator.
-
-    Yields (node, path) tuples when it finds values that are dict
-    instances.
-
-    A path is a sequence of hashable values that can be used as either keys to
-    a mapping (dict) or indices to a sequence (list). A path is always wrt to
-    some object. Given an object, a path explains how to get from the top level
-    of that object to a nested value in the object.
-
-    :param (dict) node: Part of a dict to be traversed.
-    :param (tuple[str]) path: Defines the path of the current node.
-    :return: (Generator)
-
-    Example:
-
-        >>> for node, path in node_generator({'a': {'b': 5}}):
-        >>>     print node, path
-        {'a': {'b': 5}} ()
-        {'b': 5} ('a', )
-
-    """
-    if not isinstance(node, dict):
-        return  # in case it's called with a non-dict node at top level
-    yield node, path
-    for key, val in node.items():
-        if isinstance(val, dict):
-            for item in node_generator(val, path + (key, )):
-                yield item
-
-
-def get_by_path(obj, path):
-    """
-    Iteratively get on obj for each key in path.
-
-    :param (list|dict) obj: The top-level object.
-    :param (tuple[str]|tuple[int]) path: Keys to access parts of obj.
-
-    :return: (*)
-
-    Example:
-
-        >>> figure = {'data': [{'x': [5]}]}
-        >>> path = ('data', 0, 'x')
-        >>> get_by_path(figure, path)  # [5]
-
-    """
-    for key in path:
-        obj = obj[key]
-    return obj
-
-
-def decode_unicode(coll):
-    if isinstance(coll, list):
-        for no, entry in enumerate(coll):
-            if isinstance(entry, (dict, list)):
-                coll[no] = decode_unicode(entry)
-            else:
-                if isinstance(entry, str):
-                    try:
-                        coll[no] = str(entry)
-                    except UnicodeEncodeError:
-                        pass
-    elif isinstance(coll, dict):
-        keys, vals = list(coll.keys()), list(coll.values())
-        for key, val in zip(keys, vals):
-            if isinstance(val, (dict, list)):
-                coll[key] = decode_unicode(val)
-            elif isinstance(val, str):
-                try:
-                    coll[key] = str(val)
-                except UnicodeEncodeError:
-                    pass
-            coll[str(key)] = coll.pop(key)
-    return coll
-
-
 def memoize(maxsize=128):
     """
     Memoize a function by its arguments. Note, if the wrapped function returns
