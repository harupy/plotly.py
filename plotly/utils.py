--- conflicted
+++ resolved
@@ -13,12 +13,7 @@
 import sys
 import textwrap
 import threading
-<<<<<<< HEAD
-import decimal
 import datetime
-=======
-import warnings
->>>>>>> 519e0ab3
 from collections import deque
 from pprint import PrettyPrinter
 
