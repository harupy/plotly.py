from __future__ import absolute_import

import decimal

from plotly import exceptions

DEFAULT_PLOTLY_COLORS = ['rgb(31, 119, 180)', 'rgb(255, 127, 14)',
                         'rgb(44, 160, 44)', 'rgb(214, 39, 40)',
                         'rgb(148, 103, 189)', 'rgb(140, 86, 75)',
                         'rgb(227, 119, 194)', 'rgb(127, 127, 127)',
                         'rgb(188, 189, 34)', 'rgb(23, 190, 207)']

# TODO: make PLOTLY_SCALES below like version in plotly.colors
# requires rewritting scatterplot_matrix code
PLOTLY_SCALES = {
    'Greys': ['rgb(0,0,0)', 'rgb(255,255,255)'],
    'YlGnBu': ['rgb(8,29,88)', 'rgb(255,255,217)'],
    'Greens': ['rgb(0,68,27)', 'rgb(247,252,245)'],
    'YlOrRd': ['rgb(128,0,38)', 'rgb(255,255,204)'],
    'Bluered': ['rgb(0,0,255)', 'rgb(255,0,0)'],
    'RdBu': ['rgb(5,10,172)', 'rgb(178,10,28)'],
    'Reds': ['rgb(220,220,220)', 'rgb(178,10,28)'],
    'Blues': ['rgb(5,10,172)', 'rgb(220,220,220)'],
    'Picnic': ['rgb(0,0,255)', 'rgb(255,0,0)'],
    'Rainbow': ['rgb(150,0,90)', 'rgb(255,0,0)'],
    'Portland': ['rgb(12,51,131)', 'rgb(217,30,30)'],
    'Jet': ['rgb(0,0,131)', 'rgb(128,0,0)'],
    'Hot': ['rgb(0,0,0)', 'rgb(255,255,255)'],
    'Blackbody': ['rgb(0,0,0)', 'rgb(160,200,255)'],
    'Earth': ['rgb(0,0,130)', 'rgb(255,255,255)'],
    'Electric': ['rgb(0,0,0)', 'rgb(255,250,220)'],
    'Viridis': ['#440154', '#fde725']
}


def validate_index(index_vals):
    """
    Validates if a list contains all numbers or all strings

    :raises: (PlotlyError) If there are any two items in the list whose
        types differ
    """
    from numbers import Number
    if isinstance(index_vals[0], Number):
        if not all(isinstance(item, Number) for item in index_vals):
            raise exceptions.PlotlyError("Error in indexing column. "
                                         "Make sure all entries of each "
                                         "column are all numbers or "
                                         "all strings.")

    elif isinstance(index_vals[0], str):
        if not all(isinstance(item, str) for item in index_vals):
            raise exceptions.PlotlyError("Error in indexing column. "
                                         "Make sure all entries of each "
                                         "column are all numbers or "
                                         "all strings.")


def validate_dataframe(array):
    """
    Validates all strings or numbers in each dataframe column

    :raises: (PlotlyError) If there are any two items in any list whose
        types differ
    """
    from numbers import Number
    for vector in array:
        if isinstance(vector[0], Number):
            if not all(isinstance(item, Number) for item in vector):
                raise exceptions.PlotlyError("Error in dataframe. "
                                             "Make sure all entries of "
                                             "each column are either "
                                             "numbers or strings.")
        elif isinstance(vector[0], str):
            if not all(isinstance(item, str) for item in vector):
                raise exceptions.PlotlyError("Error in dataframe. "
                                             "Make sure all entries of "
                                             "each column are either "
                                             "numbers or strings.")


def validate_equal_length(*args):
    """
    Validates that data lists or ndarrays are the same length.

    :raises: (PlotlyError) If any data lists are not the same length.
    """
    length = len(args[0])
    if any(len(lst) != length for lst in args):
        raise exceptions.PlotlyError("Oops! Your data lists or ndarrays "
                                     "should be the same length.")


def validate_positive_scalars(**kwargs):
    """
    Validates that all values given in key/val pairs are positive.

    Accepts kwargs to improve Exception messages.

    :raises: (PlotlyError) If any value is < 0 or raises.
    """
    for key, val in kwargs.items():
        try:
            if val <= 0:
                raise ValueError('{} must be > 0, got {}'.format(key, val))
        except TypeError:
            raise exceptions.PlotlyError('{} must be a number, got {}'
                                         .format(key, val))


def flatten(array):
    """
    Uses list comprehension to flatten array

    :param (array): An iterable to flatten
    :raises (PlotlyError): If iterable is not nested.
    :rtype (list): The flattened list.
    """
    try:
        return [item for sublist in array for item in sublist]
    except TypeError:
        raise exceptions.PlotlyError("Your data array could not be "
                                     "flattened! Make sure your data is "
                                     "entered as lists or ndarrays!")


def find_intermediate_color(lowcolor, highcolor, intermed):
    """
    Returns the color at a given distance between two colors

    This function takes two color tuples, where each element is between 0
    and 1, along with a value 0 < intermed < 1 and returns a color that is
    intermed-percent from lowcolor to highcolor

    """
    diff_0 = float(highcolor[0] - lowcolor[0])
    diff_1 = float(highcolor[1] - lowcolor[1])
    diff_2 = float(highcolor[2] - lowcolor[2])

    return (lowcolor[0] + intermed * diff_0,
            lowcolor[1] + intermed * diff_1,
            lowcolor[2] + intermed * diff_2)


def n_colors(lowcolor, highcolor, n_colors):
    """
    Splits a low and high color into a list of n_colors colors in it

    Accepts two color tuples and returns a list of n_colors colors
    which form the intermediate colors between lowcolor and highcolor
    from linearly interpolating through RGB space

    """
    diff_0 = float(highcolor[0] - lowcolor[0])
    incr_0 = diff_0/(n_colors - 1)
    diff_1 = float(highcolor[1] - lowcolor[1])
    incr_1 = diff_1/(n_colors - 1)
    diff_2 = float(highcolor[2] - lowcolor[2])
    incr_2 = diff_2/(n_colors - 1)
    color_tuples = []

    for index in range(n_colors):
        new_tuple = (lowcolor[0] + (index * incr_0),
                     lowcolor[1] + (index * incr_1),
                     lowcolor[2] + (index * incr_2))
        color_tuples.append(new_tuple)

    return color_tuples


def label_rgb(colors):
    """
    Takes tuple (a, b, c) and returns an rgb color 'rgb(a, b, c)'
    """
    return ('rgb(%s, %s, %s)' % (colors[0], colors[1], colors[2]))


def unlabel_rgb(colors):
    """
    Takes rgb color(s) 'rgb(a, b, c)' and returns tuple(s) (a, b, c)

    This function takes either an 'rgb(a, b, c)' color or a list of
    such colors and returns the color tuples in tuple(s) (a, b, c)

    """
    str_vals = ''
    for index in range(len(colors)):
        try:
            float(colors[index])
            str_vals = str_vals + colors[index]
        except ValueError:
            if colors[index] == ',' or colors[index] == '.':
                str_vals = str_vals + colors[index]

    str_vals = str_vals + ','
    numbers = []
    str_num = ''
    for char in str_vals:
        if char != ',':
            str_num = str_num + char
        else:
            numbers.append(float(str_num))
            str_num = ''
    return (numbers[0], numbers[1], numbers[2])


def unconvert_from_RGB_255(colors):
    """
    Return a tuple where each element gets divided by 255

    Takes a (list of) color tuple(s) where each element is between 0 and
    255. Returns the same tuples where each tuple element is normalized to
    a value between 0 and 1

    """
    return (colors[0]/(255.0),
            colors[1]/(255.0),
            colors[2]/(255.0))


def convert_to_RGB_255(colors):
    """
    Multiplies each element of a triplet by 255

    Each coordinate of the color tuple is rounded to the nearest float and
    then is turned into an integer. If a number is of the form x.5, then
    if x is odd, the number rounds up to (x+1). Otherwise, it rounds down
    to just x. This is the way rounding works in Python 3 and in current
    statistical analysis to avoid rounding bias
    """
    rgb_components = []

    for component in colors:
        rounded_num = decimal.Decimal(str(component*255.0)).quantize(
            decimal.Decimal('1'), rounding=decimal.ROUND_HALF_EVEN
        )
        # convert rounded number to an integer from 'Decimal' form
        rounded_num = int(rounded_num)
        rgb_components.append(rounded_num)

    return (rgb_components[0], rgb_components[1], rgb_components[2])


def hex_to_rgb(value):
    """
    Calculates rgb values from a hex color code.

    :param (string) value: Hex color string

    :rtype (tuple) (r_value, g_value, b_value): tuple of rgb values
    """
    value = value.lstrip('#')
    hex_total_length = len(value)
    rgb_section_length = hex_total_length // 3
    return tuple(int(value[i:i + rgb_section_length], 16)
                 for i in range(0, hex_total_length, rgb_section_length))


def color_parser(colors, function):
    """
    Takes color(s) and a function and applies the function on the color(s)

    In particular, this function identifies whether the given color object
    is an iterable or not and applies the given color-parsing function to
    the color or iterable of colors. If given an iterable, it will only be
    able to work with it if all items in the iterable are of the same type
    - rgb string, hex string or tuple

    """
    from numbers import Number
    if isinstance(colors, str):
        return function(colors)

    if isinstance(colors, tuple) and isinstance(colors[0], Number):
        return function(colors)

    if hasattr(colors, '__iter__'):
        if isinstance(colors, tuple):
            new_color_tuple = tuple(function(item) for item in colors)
            return new_color_tuple

        else:
            new_color_list = [function(item) for item in colors]
            return new_color_list


def validate_colors(colors, colortype='tuple'):
    """
    Validates color(s) and returns a list of color(s) of a specified type
    """
    from numbers import Number
    if colors is None:
        colors = DEFAULT_PLOTLY_COLORS

    if isinstance(colors, str):
        if colors in PLOTLY_SCALES:
            colors = PLOTLY_SCALES[colors]
        elif 'rgb' in colors or '#' in colors:
            colors = [colors]
        else:
            raise exceptions.PlotlyError(
                "If your colors variable is a string, it must be a "
                "Plotly scale, an rgb color or a hex color.")

    elif isinstance(colors, tuple):
        if isinstance(colors[0], Number):
            colors = [colors]
        else:
            colors = list(colors)

    # convert color elements in list to tuple color
    for j, each_color in enumerate(colors):
        if 'rgb' in each_color:
            each_color = color_parser(each_color, unlabel_rgb)
            for value in each_color:
                if value > 255.0:
                    raise exceptions.PlotlyError(
                        "Whoops! The elements in your rgb colors "
                        "tuples cannot exceed 255.0."
                    )
            each_color = color_parser(each_color, unconvert_from_RGB_255)
            colors[j] = each_color

        if '#' in each_color:
            each_color = color_parser(each_color, hex_to_rgb)
            each_color = color_parser(each_color, unconvert_from_RGB_255)

            colors[j] = each_color

        if isinstance(each_color, tuple):
            for value in each_color:
                if value > 1.0:
                    raise exceptions.PlotlyError(
                        "Whoops! The elements in your colors tuples "
                        "cannot exceed 1.0."
                    )
            colors[j] = each_color

    if colortype == 'rgb':
        for j, each_color in enumerate(colors):
            rgb_color = color_parser(each_color, convert_to_RGB_255)
            colors[j] = color_parser(rgb_color, label_rgb)

    return colors


def validate_colors_dict(colors, colortype='tuple'):
    """
    Validates dictioanry of color(s)
    """
    # validate each color element in the dictionary
    for key in colors:
        if 'rgb' in colors[key]:
            colors[key] = color_parser(colors[key], unlabel_rgb)
            for value in colors[key]:
                if value > 255.0:
                    raise exceptions.PlotlyError(
                        "Whoops! The elements in your rgb colors "
                        "tuples cannot exceed 255.0."
                    )
            colors[key] = color_parser(colors[key], unconvert_from_RGB_255)

        if '#' in colors[key]:
            colors[key] = color_parser(colors[key], hex_to_rgb)
            colors[key] = color_parser(colors[key], unconvert_from_RGB_255)

        if isinstance(colors[key], tuple):
            for value in colors[key]:
                if value > 1.0:
                    raise exceptions.PlotlyError(
                        "Whoops! The elements in your colors tuples "
                        "cannot exceed 1.0."
                    )

    if colortype == 'rgb':
        for key in colors:
            colors[key] = color_parser(colors[key], convert_to_RGB_255)
            colors[key] = color_parser(colors[key], label_rgb)

    return colors

def colorscale_to_colors(colorscale):
    """
    Extracts the colors from colorscale as a list
    """
    color_list = []
    for item in colorscale:
        color_list.append(item[1])
    return color_list


def colorscale_to_scale(colorscale):
    """
    Extracts the interpolation scale values from colorscale as a list
    """
    scale_list = []
    for item in colorscale:
        scale_list.append(item[0])
    return scale_list


def validate_scale_values(scale):
    """
    Validates scale values from a colorscale

    :param (list) scale: a strictly increasing list of floats that begins
        with 0 and ends with 1. Its usage derives from a colorscale which is
        a list of two-lists (a list with two elements) of the form
        [value, color] which are used to determine how interpolation weighting
        works between the colors in the colorscale. Therefore scale is just
        the extraction of these values from the two-lists in order
    """
    if len(scale) < 2:
        raise exceptions.PlotlyError('You must input a list of scale values '
                                     'that has at least two values.')

    if (scale[0] != 0) or (scale[-1] != 1):
        raise exceptions.PlotlyError(
            'The first and last number in your scale must be 0.0 and 1.0 '
            'respectively.'
        )

    if not all(x < y for x, y in zip(scale, scale[1:])):
            raise exceptions.PlotlyError(
                "'scale' must be a list that contains a strictly increasing "
                "sequence of numbers."
            )


def validate_colorscale(colorscale):
    """Validate the structure, scale values and colors of colorscale."""
    if not isinstance(colorscale, list):
        #TODO Write tests for these exceptions
        raise exceptions.PlotlyError("A valid colorscale must be a list.")
    if not all(isinstance(innerlist, list) for innerlist in colorscale):
        raise exceptions.PlotlyError(
            "A valid colorscale must be a list of lists."
        )
    colorscale_colors = colorscale_to_colors(colorscale)
    scale_values = colorscale_to_scale(colorscale)

    validate_scale_values(scale_values)
    validate_colors(colorscale_colors)


def endpts_to_intervals(endpts):
    """
    Returns a list of intervals for categorical colormaps

    Accepts a list or tuple of sequentially increasing numbers and returns
    a list representation of the mathematical intervals with these numbers
    as endpoints. For example, [1, 6] returns [[-inf, 1], [1, 6], [6, inf]]

    :raises: (PlotlyError) If input is not a list or tuple
    :raises: (PlotlyError) If the input contains a string
    :raises: (PlotlyError) If any number does not increase after the
        previous one in the sequence
    """
    length = len(endpts)
    # Check if endpts is a list or tuple
    if not (isinstance(endpts, (tuple)) or isinstance(endpts, (list))):
        raise exceptions.PlotlyError("The intervals_endpts argument must "
                                     "be a list or tuple of a sequence "
                                     "of increasing numbers.")
    # Check if endpts contains only numbers
    for item in endpts:
        if isinstance(item, str):
            raise exceptions.PlotlyError("The intervals_endpts argument "
                                         "must be a list or tuple of a "
                                         "sequence of increasing "
                                         "numbers.")
    # Check if numbers in endpts are increasing
    for k in range(length - 1):
        if endpts[k] >= endpts[k + 1]:
            raise exceptions.PlotlyError("The intervals_endpts argument "
                                         "must be a list or tuple of a "
                                         "sequence of increasing "
                                         "numbers.")
    else:
        intervals = []
        # add -inf to intervals
        intervals.append([float('-inf'), endpts[0]])
        for k in range(length - 1):
            interval = []
            interval.append(endpts[k])
            interval.append(endpts[k + 1])
            intervals.append(interval)
        # add +inf to intervals
        intervals.append([endpts[length - 1], float('inf')])
        return intervals


def annotation_dict_for_label(text, lane, num_of_lanes, subplot_spacing,
                              row_col='col', flipped=True, right_side=True,
                              text_color='#0f0f0f'):
    """
    Returns annotation dict for label of n labels of a 1xn or nx1 subplot.

    :param (str) text: the text for a label.
    :param (int) lane: the label number for text. From 1 to n inclusive.
    :param (int) num_of_lanes: the number 'n' of rows or columns in subplot.
    :param (float) subplot_spacing: the value for the horizontal_spacing and
        vertical_spacing params in your plotly.tools.make_subplots() call.
    :param (str) row_col: choose whether labels are placed along rows or
        columns.
    :param (bool) flipped: flips text by 90 degrees. Text is printed
        horizontally if set to True and row_col='row', or if False and
        row_col='col'.
    :param (bool) right_side: only applicable if row_col is set to 'row'.
    :param (str) text_color: color of the text.
    """
<<<<<<< HEAD
    l = (1.0 - (num_of_lanes - 1) * subplot_spacing) / (num_of_lanes)
=======
    l = (1 - (num_of_lanes - 1) * subplot_spacing) / (num_of_lanes)
>>>>>>> 54a47558
    if not flipped:
        xanchor = 'center'
        yanchor = 'middle'
        if row_col == 'col':
            x = (lane - 1) * (l + subplot_spacing) + 0.5 * l
            y = 1.03
            textangle = 0
        elif row_col == 'row':
            y = (lane - 1) * (l + subplot_spacing) + 0.5 * l
            x = 1.03
            textangle = 90
    else:
        if row_col == 'col':
            xanchor = 'center'
            yanchor = 'bottom'
            x = (lane - 1) * (l + subplot_spacing) + 0.5 * l
            y = 1.0
            textangle = 270
        elif row_col == 'row':
            yanchor = 'middle'
            y = (lane - 1) * (l + subplot_spacing) + 0.5 * l
            if right_side:
                x = 1.0
                xanchor = 'left'
            else:
                x = -0.01
                xanchor = 'right'
            textangle = 0

    annotation_dict = dict(
        textangle=textangle,
        xanchor=xanchor,
        yanchor=yanchor,
        x=x,
        y=y,
        showarrow=False,
        xref='paper',
        yref='paper',
        text=text,
        font=dict(
            size=13,
            color=text_color
        )
    )
<<<<<<< HEAD
    return annotation_dict
=======
    return annotation_dict


def list_of_options(iterable, conj='and', period=True):
    """
    Returns an English listing of objects seperated by commas ','

    For example, ['foo', 'bar', 'baz'] becomes 'foo, bar and baz'
    if the conjunction 'and' is selected.
    """
    if len(iterable) < 2:
        raise exceptions.PlotlyError(
            'Your list or tuple must contain at least 2 items.'
        )
    template = (len(iterable) - 2)*'{}, ' + '{} ' + conj + ' {}' + period*'.'
    return template.format(*iterable)
>>>>>>> 54a47558
<|MERGE_RESOLUTION|>--- conflicted
+++ resolved
@@ -509,11 +509,7 @@
     :param (bool) right_side: only applicable if row_col is set to 'row'.
     :param (str) text_color: color of the text.
     """
-<<<<<<< HEAD
     l = (1.0 - (num_of_lanes - 1) * subplot_spacing) / (num_of_lanes)
-=======
-    l = (1 - (num_of_lanes - 1) * subplot_spacing) / (num_of_lanes)
->>>>>>> 54a47558
     if not flipped:
         xanchor = 'center'
         yanchor = 'middle'
@@ -558,9 +554,6 @@
             color=text_color
         )
     )
-<<<<<<< HEAD
-    return annotation_dict
-=======
     return annotation_dict
 
 
@@ -576,5 +569,4 @@
             'Your list or tuple must contain at least 2 items.'
         )
     template = (len(iterable) - 2)*'{}, ' + '{} ' + conj + ' {}' + period*'.'
-    return template.format(*iterable)
->>>>>>> 54a47558
+    return template.format(*iterable)