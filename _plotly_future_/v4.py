--- conflicted
+++ resolved
@@ -1,8 +1,9 @@
 from __future__ import absolute_import
 from _plotly_future_ import (
-    renderer_defaults, template_defaults, extract_chart_studio,
-<<<<<<< HEAD
-    remove_deprecations, orca_defaults)
-=======
-    remove_deprecations, v4_subplots)
->>>>>>> 6a85e4b7
+    renderer_defaults,
+    template_defaults,
+    extract_chart_studio,
+    remove_deprecations,
+    v4_subplots,
+    orca_defaults,
+)
